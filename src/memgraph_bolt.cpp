--- conflicted
+++ resolved
@@ -11,33 +11,24 @@
 
 #include "utils/config/config.hpp"
 #include "utils/signals/handler.hpp"
+#include "utils/stacktrace/log.hpp"
 #include "utils/terminate_handler.hpp"
-#include "utils/stacktrace/log.hpp"
 
 static bolt::Server<bolt::Worker> *serverptr;
 
 Logger logger;
 
-<<<<<<< HEAD
-static constexpr const char* interface = "0.0.0.0";
-static constexpr const char* port = "7687";
+// TODO: load from config
+static constexpr const char *interface = "0.0.0.0";
+static constexpr const char *port      = "7687";
 
-void throw_and_stacktace(std::string message) {
-  Stacktrace stacktrace;
-  logger.info(stacktrace.dump());
+void throw_and_stacktace(std::string message)
+{
+    Stacktrace stacktrace;
+    logger.info(stacktrace.dump());
 }
 
-int main(int argc, char** argv) {
-  // TODO figure out what is the relationship between this and signals
-  // that are configured below
-  std::set_terminate(&terminate_handler);
-=======
-// TODO: load from configuration
-static constexpr const char *interface = "0.0.0.0";
-static constexpr const char *port      = "7687";
->>>>>>> e303f666d2f1d4073bcea6b6e6697e0651ead879
-
-int main(void)
+int main(int argc, char **argv)
 {
 // logging init
 #ifdef SYNC_LOGGER
@@ -45,69 +36,16 @@
 #else
     logging::init_async();
 #endif
-<<<<<<< HEAD
-  logging::log->pipe(std::make_unique<Stdout>());
-
-  // get Main logger
-  logger = logging::log->logger("Main");
-  logger.info("{}", logging::log->type());
-
-  SignalHandler::register_handler(Signal::SegmentationFault, []() {
-    throw_and_stacktace("SegmentationFault signal raised");
-    exit(1);
-  });
-
-  SignalHandler::register_handler(Signal::Terminate, []() {
-    throw_and_stacktace("Terminate signal raised");
-    exit(1);
-  });
-
-  SignalHandler::register_handler(Signal::Abort, []() {
-    throw_and_stacktace("Abort signal raised");
-    exit(1);
-  });
-
-  
-   CONFIG_REGISTER_ARGS(argc, argv);
-
-  io::Socket socket;
-
-  try {
-    socket = io::Socket::bind(interface, port);
-  } catch (const io::NetworkError& e) {
-    logger.error("Cannot bind to socket on {} at {}", interface, port);
-    logger.error("{}", e.what());
-
-    std::exit(EXIT_FAILURE);
-  }
-
-  socket.set_non_blocking();
-  socket.listen(1024);
-
-  logger.info("Listening on {} at {}", interface, port);
-
-  bolt::Server<bolt::Worker> server(std::move(socket));
-  serverptr = &server;
-
-  // TODO: N should be configurable
-  auto N = std::thread::hardware_concurrency();
-  logger.info("Starting {} workers", N);
-  server.start(N);
-
-  logger.info("Shutting down...");
-
-  return EXIT_SUCCESS;
-=======
     logging::log->pipe(std::make_unique<Stdout>());
 
-    // logger init
+    // get logger
     logger = logging::log->logger("Main");
     logger.info("{}", logging::log->type());
 
-    // unhandled exception handler
+    // unhandled exception handler init
     std::set_terminate(&terminate_handler);
 
-    // signal handling
+    // signal handling init
     SignalHandler::register_handler(Signal::SegmentationFault, []() {
         log_stacktrace("SegmentationFault signal raised");
         std::exit(EXIT_FAILURE);
@@ -120,6 +58,9 @@
         log_stacktrace("Abort signal raised");
         std::exit(EXIT_FAILURE);
     });
+
+    // register args
+    CONFIG_REGISTER_ARGS(argc, argv);
 
     // initialize socket
     io::Socket socket;
@@ -149,5 +90,4 @@
 
     logger.info("Shutting down...");
     return EXIT_SUCCESS;
->>>>>>> e303f666d2f1d4073bcea6b6e6697e0651ead879
 }