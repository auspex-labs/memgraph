// Copyright 2022 Memgraph Ltd.
//
// Licensed as a Memgraph Enterprise file under the Memgraph Enterprise
// License (the "License"); by using this file, you agree to be bound by the terms of the License, and you may not use
// this file except in compliance with the License. You may obtain a copy of the License at https://memgraph.com/legal.
//
//

#include "auth/models.hpp"

#include <algorithm>
#include <iterator>
#include <regex>
#include <unordered_set>

#include <gflags/gflags.h>

#include "auth/crypto.hpp"
#include "auth/exceptions.hpp"
#include "utils/cast.hpp"
#include "utils/license.hpp"
#include "utils/settings.hpp"
#include "utils/string.hpp"

// NOLINTNEXTLINE(cppcoreguidelines-avoid-non-const-global-variables)
DEFINE_bool(auth_password_permit_null, true, "Set to false to disable null passwords.");

inline constexpr std::string_view default_password_regex = ".+";
// NOLINTNEXTLINE(cppcoreguidelines-avoid-non-const-global-variables)
DEFINE_string(auth_password_strength_regex, default_password_regex.data(),
              "The regular expression that should be used to match the entire "
              "entered password to ensure its strength.");

namespace memgraph::auth {
namespace {
// Constant list of all available permissions.
const std::vector<Permission> kPermissionsAll = {
    Permission::MATCH,      Permission::CREATE,    Permission::MERGE,       Permission::DELETE,
    Permission::SET,        Permission::REMOVE,    Permission::INDEX,       Permission::STATS,
    Permission::CONSTRAINT, Permission::DUMP,      Permission::AUTH,        Permission::REPLICATION,
    Permission::DURABILITY, Permission::READ_FILE, Permission::FREE_MEMORY, Permission::TRIGGER,
    Permission::CONFIG,     Permission::STREAM,    Permission::MODULE_READ, Permission::MODULE_WRITE,
    Permission::WEBSOCKET};
}  // namespace

std::string PermissionToString(Permission permission) {
  switch (permission) {
    case Permission::MATCH:
      return "MATCH";
    case Permission::CREATE:
      return "CREATE";
    case Permission::MERGE:
      return "MERGE";
    case Permission::DELETE:
      return "DELETE";
    case Permission::SET:
      return "SET";
    case Permission::REMOVE:
      return "REMOVE";
    case Permission::INDEX:
      return "INDEX";
    case Permission::STATS:
      return "STATS";
    case Permission::CONSTRAINT:
      return "CONSTRAINT";
    case Permission::DUMP:
      return "DUMP";
    case Permission::REPLICATION:
      return "REPLICATION";
    case Permission::DURABILITY:
      return "DURABILITY";
    case Permission::READ_FILE:
      return "READ_FILE";
    case Permission::FREE_MEMORY:
      return "FREE_MEMORY";
    case Permission::TRIGGER:
      return "TRIGGER";
    case Permission::CONFIG:
      return "CONFIG";
    case Permission::AUTH:
      return "AUTH";
    case Permission::STREAM:
      return "STREAM";
    case Permission::MODULE_READ:
      return "MODULE_READ";
    case Permission::MODULE_WRITE:
      return "MODULE_WRITE";
    case Permission::WEBSOCKET:
      return "WEBSOCKET";
    case Permission::LABELS:
      return "LABELS";
  }
}

std::string PermissionLevelToString(PermissionLevel level) {
  switch (level) {
    case PermissionLevel::GRANT:
      return "GRANT";
    case PermissionLevel::NEUTRAL:
      return "NEUTRAL";
    case PermissionLevel::DENY:
      return "DENY";
  }
}

const std::string ASTERISK = "*";

Permissions::Permissions(uint64_t grants, uint64_t denies) : grants_(grants & (~denies)), denies_(denies) {}

PermissionLevel Permissions::Has(Permission permission) const {
  // Check for the deny first because it has greater priority than a grant.
  if (denies_ & utils::UnderlyingCast(permission)) {
    return PermissionLevel::DENY;
  }
  if (grants_ & utils::UnderlyingCast(permission)) {
    return PermissionLevel::GRANT;
  }
  return PermissionLevel::NEUTRAL;
}

void Permissions::Grant(Permission permission) {
  // Remove the possible deny.
  denies_ &= ~utils::UnderlyingCast(permission);
  // Now we grant the permission.
  grants_ |= utils::UnderlyingCast(permission);
}

void Permissions::Revoke(Permission permission) {
  // Remove the possible grant.
  grants_ &= ~utils::UnderlyingCast(permission);
  // Remove the possible deny.
  denies_ &= ~utils::UnderlyingCast(permission);
}

void Permissions::Deny(Permission permission) {
  // First deny the permission.
  denies_ |= utils::UnderlyingCast(permission);
  // Remove the possible grant.
  grants_ &= ~utils::UnderlyingCast(permission);
}

std::vector<Permission> Permissions::GetGrants() const {
  std::vector<Permission> ret;
  for (const auto &permission : kPermissionsAll) {
    if (Has(permission) == PermissionLevel::GRANT) {
      ret.push_back(permission);
    }
  }
  return ret;
}

std::vector<Permission> Permissions::GetDenies() const {
  std::vector<Permission> ret;
  for (const auto &permission : kPermissionsAll) {
    if (Has(permission) == PermissionLevel::DENY) {
      ret.push_back(permission);
    }
  }
  return ret;
}

nlohmann::json Permissions::Serialize() const {
  nlohmann::json data = nlohmann::json::object();
  data["grants"] = grants_;
  data["denies"] = denies_;
  return data;
}

Permissions Permissions::Deserialize(const nlohmann::json &data) {
  if (!data.is_object()) {
    throw AuthException("Couldn't load permissions data!");
  }
  if (!data["grants"].is_number_unsigned() || !data["denies"].is_number_unsigned()) {
    throw AuthException("Couldn't load permissions data!");
  }
  return {data["grants"], data["denies"]};
}

uint64_t Permissions::grants() const { return grants_; }
uint64_t Permissions::denies() const { return denies_; }

bool operator==(const Permissions &first, const Permissions &second) {
  return first.grants() == second.grants() && first.denies() == second.denies();
}

bool operator!=(const Permissions &first, const Permissions &second) { return !(first == second); }

<<<<<<< HEAD
LabelPermissions::LabelPermissions(const std::unordered_set<std::string> &grants,
                                   const std::unordered_set<std::string> &denies)
    : grants_(grants), denies_(denies) {}

PermissionLevel LabelPermissions::Has(const std::string &permission) const {
=======
const std::string ASTERISK = "*";

FineGrainedAccessPermissions::FineGrainedAccessPermissions(const std::unordered_set<std::string> &grants,
                                                           const std::unordered_set<std::string> &denies)
    : grants_(grants), denies_(denies) {}

PermissionLevel FineGrainedAccessPermissions::Has(const std::string &permission) const {
>>>>>>> 480df4ed
  if ((denies_.size() == 1 && denies_.find(ASTERISK) != denies_.end()) || denies_.find(permission) != denies_.end()) {
    return PermissionLevel::DENY;
  }

  if ((grants_.size() == 1 && grants_.find(ASTERISK) != grants_.end()) || grants_.find(permission) != denies_.end()) {
    return PermissionLevel::GRANT;
  }

  return PermissionLevel::NEUTRAL;
}

<<<<<<< HEAD
void LabelPermissions::Grant(const std::string &permission) {
=======
void FineGrainedAccessPermissions::Grant(const std::string &permission) {
>>>>>>> 480df4ed
  if (permission == ASTERISK) {
    grants_.clear();
    grants_.insert(permission);

    return;
  }

  auto deniedPermissionIter = denies_.find(permission);

  if (deniedPermissionIter != denies_.end()) {
    denies_.erase(deniedPermissionIter);
  }

  if (grants_.size() == 1 && grants_.find(ASTERISK) != grants_.end()) {
    grants_.erase(ASTERISK);
  }

  if (grants_.find(permission) == grants_.end()) {
    grants_.insert(permission);
  }
}

<<<<<<< HEAD
void LabelPermissions::Revoke(const std::string &permission) {
=======
void FineGrainedAccessPermissions::Revoke(const std::string &permission) {
>>>>>>> 480df4ed
  if (permission == ASTERISK) {
    grants_.clear();
    denies_.clear();

    return;
  }

  auto deniedPermissionIter = denies_.find(permission);
  auto grantedPermissionIter = grants_.find(permission);

  if (deniedPermissionIter != denies_.end()) {
    denies_.erase(deniedPermissionIter);
  }

  if (grantedPermissionIter != grants_.end()) {
    grants_.erase(grantedPermissionIter);
  }
}

<<<<<<< HEAD
void LabelPermissions::Deny(const std::string &permission) {
=======
void FineGrainedAccessPermissions::Deny(const std::string &permission) {
>>>>>>> 480df4ed
  if (permission == ASTERISK) {
    denies_.clear();
    denies_.insert(permission);

    return;
  }

  auto grantedPermissionIter = grants_.find(permission);

  if (grantedPermissionIter != grants_.end()) {
    grants_.erase(grantedPermissionIter);
  }

  if (denies_.size() == 1 && denies_.find(ASTERISK) != denies_.end()) {
    denies_.erase(ASTERISK);
  }

  if (denies_.find(permission) == denies_.end()) {
    denies_.insert(permission);
  }
}

<<<<<<< HEAD
std::unordered_set<std::string> LabelPermissions::GetGrants() const { return grants_; }

std::unordered_set<std::string> LabelPermissions::GetDenies() const { return denies_; }

nlohmann::json LabelPermissions::Serialize() const {
=======
nlohmann::json FineGrainedAccessPermissions::Serialize() const {
>>>>>>> 480df4ed
  nlohmann::json data = nlohmann::json::object();
  data["grants"] = grants_;
  data["denies"] = denies_;
  return data;
}

<<<<<<< HEAD
LabelPermissions LabelPermissions::Deserialize(const nlohmann::json &data) {
=======
FineGrainedAccessPermissions FineGrainedAccessPermissions::Deserialize(const nlohmann::json &data) {
>>>>>>> 480df4ed
  if (!data.is_object()) {
    throw AuthException("Couldn't load permissions data!");
  }

<<<<<<< HEAD
  return {data["grants"], data["denies"]};
}

std::unordered_set<std::string> LabelPermissions::grants() const { return grants_; }
std::unordered_set<std::string> LabelPermissions::denies() const { return denies_; }

bool operator==(const LabelPermissions &first, const LabelPermissions &second) {
  return first.grants() == second.grants() && first.denies() == second.denies();
}

bool operator!=(const LabelPermissions &first, const LabelPermissions &second) { return !(first == second); }

Role::Role(const std::string &rolename) : rolename_(utils::ToLowerCase(rolename)) {}

Role::Role(const std::string &rolename, const Permissions &permissions, const LabelPermissions &labelPermissions)
    : rolename_(utils::ToLowerCase(rolename)), permissions_(permissions), labelPermissions_(labelPermissions) {}
=======
  return FineGrainedAccessPermissions(data["grants"], data["denies"]);
}

const std::unordered_set<std::string> &FineGrainedAccessPermissions::grants() const { return grants_; }
const std::unordered_set<std::string> &FineGrainedAccessPermissions::denies() const { return denies_; }

bool operator==(const FineGrainedAccessPermissions &first, const FineGrainedAccessPermissions &second) {
  return first.grants() == second.grants() && first.denies() == second.denies();
}

bool operator!=(const FineGrainedAccessPermissions &first, const FineGrainedAccessPermissions &second) {
  return !(first == second);
}

Role::Role(const std::string &rolename) : rolename_(utils::ToLowerCase(rolename)) {}

Role::Role(const std::string &rolename, const Permissions &permissions,
           const FineGrainedAccessPermissions &fine_grained_access_permissions)
    : rolename_(utils::ToLowerCase(rolename)),
      permissions_(permissions),
      fine_grained_access_permissions_(fine_grained_access_permissions) {}
>>>>>>> 480df4ed

const std::string &Role::rolename() const { return rolename_; }
const Permissions &Role::permissions() const { return permissions_; }
Permissions &Role::permissions() { return permissions_; }
const FineGrainedAccessPermissions &Role::fine_grained_access_permissions() const {
  return fine_grained_access_permissions_;
}
FineGrainedAccessPermissions &Role::fine_grained_access_permissions() { return fine_grained_access_permissions_; }

const LabelPermissions &Role::labelPermissions() const { return labelPermissions_; }
LabelPermissions &Role::labelPermissions() { return labelPermissions_; }

nlohmann::json Role::Serialize() const {
  nlohmann::json data = nlohmann::json::object();
  data["rolename"] = rolename_;
  data["permissions"] = permissions_.Serialize();
<<<<<<< HEAD
  data["labelPermissions"] = labelPermissions_.Serialize();
=======
  data["fine_grained_access_permissions"] = fine_grained_access_permissions_.Serialize();
>>>>>>> 480df4ed
  return data;
}

Role Role::Deserialize(const nlohmann::json &data) {
  if (!data.is_object()) {
    throw AuthException("Couldn't load role data!");
  }
  if (!data["rolename"].is_string() || !data["permissions"].is_object() ||
      !data["fine_grained_access_permissions"].is_object()) {
    throw AuthException("Couldn't load role data!");
  }
  auto permissions = Permissions::Deserialize(data["permissions"]);
<<<<<<< HEAD
  auto labelPermissions = LabelPermissions::Deserialize(data["labelPermissions"]);
  return {data["rolename"], permissions, labelPermissions};
=======
  auto fine_grained_access_permissions =
      FineGrainedAccessPermissions::Deserialize(data["fine_grained_access_permissions"]);
  return {data["rolename"], permissions, fine_grained_access_permissions};
>>>>>>> 480df4ed
}

bool operator==(const Role &first, const Role &second) {
  return first.rolename_ == second.rolename_ && first.permissions_ == second.permissions_ &&
         first.labelPermissions_ == second.labelPermissions_;
}

User::User(const std::string &username) : username_(utils::ToLowerCase(username)) {}

User::User(const std::string &username, const std::string &password_hash, const Permissions &permissions,
<<<<<<< HEAD
           const LabelPermissions &labelPermissions)
    : username_(utils::ToLowerCase(username)),
      password_hash_(password_hash),
      permissions_(permissions),
      labelPermissions_(labelPermissions) {}
=======
           const FineGrainedAccessPermissions &fine_grained_access_permissions)
    : username_(utils::ToLowerCase(username)),
      password_hash_(password_hash),
      permissions_(permissions),
      fine_grained_access_permissions_(fine_grained_access_permissions) {}
>>>>>>> 480df4ed

bool User::CheckPassword(const std::string &password) {
  if (password_hash_.empty()) return true;
  return VerifyPassword(password, password_hash_);
}

void User::UpdatePassword(const std::optional<std::string> &password) {
  if (!password) {
    if (!FLAGS_auth_password_permit_null) {
      throw AuthException("Null passwords aren't permitted!");
    }
    password_hash_ = "";
    return;
  }

  if (FLAGS_auth_password_strength_regex != default_password_regex) {
    if (const auto license_check_result = utils::license::global_license_checker.IsValidLicense(utils::global_settings);
        license_check_result.HasError()) {
      throw AuthException(
          "Custom password regex is a Memgraph Enterprise feature. Please set the config "
          "(\"--auth-password-strength-regex\") to its default value (\"{}\") or remove the flag.\n{}",
          default_password_regex,
          utils::license::LicenseCheckErrorToString(license_check_result.GetError(), "password regex"));
    }
  }
  std::regex re(FLAGS_auth_password_strength_regex);
  if (!std::regex_match(*password, re)) {
    throw AuthException(
        "The user password doesn't conform to the required strength! Regex: "
        "\"{}\"",
        FLAGS_auth_password_strength_regex);
  }

  password_hash_ = EncryptPassword(*password);
}

void User::SetRole(const Role &role) { role_.emplace(role); }

void User::ClearRole() { role_ = std::nullopt; }

Permissions User::GetPermissions() const {
  if (role_) {
    return {permissions_.grants() | role_->permissions().grants(),
            permissions_.denies() | role_->permissions().denies()};
  }
  return permissions_;
}

<<<<<<< HEAD
LabelPermissions User::GetLabelPermissions() const {
  if (role_) {
    std::unordered_set<std::string> resultGrants;

    std::set_union(labelPermissions_.grants().begin(), labelPermissions_.grants().end(),
                   role_->labelPermissions().grants().begin(), role_->labelPermissions().grants().end(),
=======
FineGrainedAccessPermissions User::GetFineGrainedAccessPermissions() const {
  if (role_) {
    std::unordered_set<std::string> resultGrants;

    std::set_union(fine_grained_access_permissions_.grants().begin(), fine_grained_access_permissions_.grants().end(),
                   role_->fine_grained_access_permissions().grants().begin(),
                   role_->fine_grained_access_permissions().grants().end(),
>>>>>>> 480df4ed
                   std::inserter(resultGrants, resultGrants.begin()));

    std::unordered_set<std::string> resultDenies;

<<<<<<< HEAD
    std::set_union(labelPermissions_.denies().begin(), labelPermissions_.denies().end(),
                   role_->labelPermissions().denies().begin(), role_->labelPermissions().denies().end(),
                   std::inserter(resultDenies, resultDenies.begin()));

    return {resultGrants, resultDenies};
  }
  return labelPermissions_;
=======
    std::set_union(fine_grained_access_permissions_.denies().begin(), fine_grained_access_permissions_.denies().end(),
                   role_->fine_grained_access_permissions().denies().begin(),
                   role_->fine_grained_access_permissions().denies().end(),
                   std::inserter(resultDenies, resultDenies.begin()));

    return FineGrainedAccessPermissions(resultGrants, resultDenies);
  }
  return fine_grained_access_permissions_;
>>>>>>> 480df4ed
}

const std::string &User::username() const { return username_; }

const Permissions &User::permissions() const { return permissions_; }
Permissions &User::permissions() { return permissions_; }
const FineGrainedAccessPermissions &User::fine_grained_access_permissions() const {
  return fine_grained_access_permissions_;
}
FineGrainedAccessPermissions &User::fine_grained_access_permissions() { return fine_grained_access_permissions_; }

const LabelPermissions &User::labelPermissions() const { return labelPermissions_; }
LabelPermissions &User::labelPermissions() { return labelPermissions_; }

const Role *User::role() const {
  if (role_.has_value()) {
    return &role_.value();
  }
  return nullptr;
}

nlohmann::json User::Serialize() const {
  nlohmann::json data = nlohmann::json::object();
  data["username"] = username_;
  data["password_hash"] = password_hash_;
  data["permissions"] = permissions_.Serialize();
<<<<<<< HEAD
  data["labelPermissions"] = labelPermissions_.Serialize();
=======
  data["fine_grained_access_permissions"] = fine_grained_access_permissions_.Serialize();
>>>>>>> 480df4ed
  // The role shouldn't be serialized here, it is stored as a foreign key.
  return data;
}

User User::Deserialize(const nlohmann::json &data) {
  if (!data.is_object()) {
    throw AuthException("Couldn't load user data!");
  }
  if (!data["username"].is_string() || !data["password_hash"].is_string() || !data["permissions"].is_object()) {
    throw AuthException("Couldn't load user data!");
  }
  auto permissions = Permissions::Deserialize(data["permissions"]);
<<<<<<< HEAD
  auto labelPermissions = LabelPermissions::Deserialize(data["labelPermissions"]);
  return {data["username"], data["password_hash"], permissions, labelPermissions};
=======
  auto fine_grained_access_permissions =
      FineGrainedAccessPermissions::Deserialize(data["fine_grained_access_permissions"]);
  return {data["username"], data["password_hash"], permissions, fine_grained_access_permissions};
>>>>>>> 480df4ed
}

bool operator==(const User &first, const User &second) {
  return first.username_ == second.username_ && first.password_hash_ == second.password_hash_ &&
         first.permissions_ == second.permissions_ && first.labelPermissions_ == second.labelPermissions_ &&
         first.role_ == second.role_;
}

}  // namespace memgraph::auth<|MERGE_RESOLUTION|>--- conflicted
+++ resolved
@@ -185,21 +185,11 @@
 
 bool operator!=(const Permissions &first, const Permissions &second) { return !(first == second); }
 
-<<<<<<< HEAD
-LabelPermissions::LabelPermissions(const std::unordered_set<std::string> &grants,
-                                   const std::unordered_set<std::string> &denies)
-    : grants_(grants), denies_(denies) {}
-
-PermissionLevel LabelPermissions::Has(const std::string &permission) const {
-=======
-const std::string ASTERISK = "*";
-
 FineGrainedAccessPermissions::FineGrainedAccessPermissions(const std::unordered_set<std::string> &grants,
                                                            const std::unordered_set<std::string> &denies)
     : grants_(grants), denies_(denies) {}
 
 PermissionLevel FineGrainedAccessPermissions::Has(const std::string &permission) const {
->>>>>>> 480df4ed
   if ((denies_.size() == 1 && denies_.find(ASTERISK) != denies_.end()) || denies_.find(permission) != denies_.end()) {
     return PermissionLevel::DENY;
   }
@@ -211,11 +201,7 @@
   return PermissionLevel::NEUTRAL;
 }
 
-<<<<<<< HEAD
-void LabelPermissions::Grant(const std::string &permission) {
-=======
 void FineGrainedAccessPermissions::Grant(const std::string &permission) {
->>>>>>> 480df4ed
   if (permission == ASTERISK) {
     grants_.clear();
     grants_.insert(permission);
@@ -238,11 +224,7 @@
   }
 }
 
-<<<<<<< HEAD
-void LabelPermissions::Revoke(const std::string &permission) {
-=======
 void FineGrainedAccessPermissions::Revoke(const std::string &permission) {
->>>>>>> 480df4ed
   if (permission == ASTERISK) {
     grants_.clear();
     denies_.clear();
@@ -262,11 +244,7 @@
   }
 }
 
-<<<<<<< HEAD
-void LabelPermissions::Deny(const std::string &permission) {
-=======
 void FineGrainedAccessPermissions::Deny(const std::string &permission) {
->>>>>>> 480df4ed
   if (permission == ASTERISK) {
     denies_.clear();
     denies_.insert(permission);
@@ -289,48 +267,18 @@
   }
 }
 
-<<<<<<< HEAD
-std::unordered_set<std::string> LabelPermissions::GetGrants() const { return grants_; }
-
-std::unordered_set<std::string> LabelPermissions::GetDenies() const { return denies_; }
-
-nlohmann::json LabelPermissions::Serialize() const {
-=======
 nlohmann::json FineGrainedAccessPermissions::Serialize() const {
->>>>>>> 480df4ed
   nlohmann::json data = nlohmann::json::object();
   data["grants"] = grants_;
   data["denies"] = denies_;
   return data;
 }
 
-<<<<<<< HEAD
-LabelPermissions LabelPermissions::Deserialize(const nlohmann::json &data) {
-=======
 FineGrainedAccessPermissions FineGrainedAccessPermissions::Deserialize(const nlohmann::json &data) {
->>>>>>> 480df4ed
   if (!data.is_object()) {
     throw AuthException("Couldn't load permissions data!");
   }
 
-<<<<<<< HEAD
-  return {data["grants"], data["denies"]};
-}
-
-std::unordered_set<std::string> LabelPermissions::grants() const { return grants_; }
-std::unordered_set<std::string> LabelPermissions::denies() const { return denies_; }
-
-bool operator==(const LabelPermissions &first, const LabelPermissions &second) {
-  return first.grants() == second.grants() && first.denies() == second.denies();
-}
-
-bool operator!=(const LabelPermissions &first, const LabelPermissions &second) { return !(first == second); }
-
-Role::Role(const std::string &rolename) : rolename_(utils::ToLowerCase(rolename)) {}
-
-Role::Role(const std::string &rolename, const Permissions &permissions, const LabelPermissions &labelPermissions)
-    : rolename_(utils::ToLowerCase(rolename)), permissions_(permissions), labelPermissions_(labelPermissions) {}
-=======
   return FineGrainedAccessPermissions(data["grants"], data["denies"]);
 }
 
@@ -352,7 +300,6 @@
     : rolename_(utils::ToLowerCase(rolename)),
       permissions_(permissions),
       fine_grained_access_permissions_(fine_grained_access_permissions) {}
->>>>>>> 480df4ed
 
 const std::string &Role::rolename() const { return rolename_; }
 const Permissions &Role::permissions() const { return permissions_; }
@@ -362,18 +309,11 @@
 }
 FineGrainedAccessPermissions &Role::fine_grained_access_permissions() { return fine_grained_access_permissions_; }
 
-const LabelPermissions &Role::labelPermissions() const { return labelPermissions_; }
-LabelPermissions &Role::labelPermissions() { return labelPermissions_; }
-
 nlohmann::json Role::Serialize() const {
   nlohmann::json data = nlohmann::json::object();
   data["rolename"] = rolename_;
   data["permissions"] = permissions_.Serialize();
-<<<<<<< HEAD
-  data["labelPermissions"] = labelPermissions_.Serialize();
-=======
   data["fine_grained_access_permissions"] = fine_grained_access_permissions_.Serialize();
->>>>>>> 480df4ed
   return data;
 }
 
@@ -386,37 +326,24 @@
     throw AuthException("Couldn't load role data!");
   }
   auto permissions = Permissions::Deserialize(data["permissions"]);
-<<<<<<< HEAD
-  auto labelPermissions = LabelPermissions::Deserialize(data["labelPermissions"]);
-  return {data["rolename"], permissions, labelPermissions};
-=======
   auto fine_grained_access_permissions =
       FineGrainedAccessPermissions::Deserialize(data["fine_grained_access_permissions"]);
   return {data["rolename"], permissions, fine_grained_access_permissions};
->>>>>>> 480df4ed
 }
 
 bool operator==(const Role &first, const Role &second) {
   return first.rolename_ == second.rolename_ && first.permissions_ == second.permissions_ &&
-         first.labelPermissions_ == second.labelPermissions_;
+         first.fine_grained_access_permissions_ == second.fine_grained_access_permissions_;
 }
 
 User::User(const std::string &username) : username_(utils::ToLowerCase(username)) {}
 
 User::User(const std::string &username, const std::string &password_hash, const Permissions &permissions,
-<<<<<<< HEAD
-           const LabelPermissions &labelPermissions)
-    : username_(utils::ToLowerCase(username)),
-      password_hash_(password_hash),
-      permissions_(permissions),
-      labelPermissions_(labelPermissions) {}
-=======
            const FineGrainedAccessPermissions &fine_grained_access_permissions)
     : username_(utils::ToLowerCase(username)),
       password_hash_(password_hash),
       permissions_(permissions),
       fine_grained_access_permissions_(fine_grained_access_permissions) {}
->>>>>>> 480df4ed
 
 bool User::CheckPassword(const std::string &password) {
   if (password_hash_.empty()) return true;
@@ -465,14 +392,6 @@
   return permissions_;
 }
 
-<<<<<<< HEAD
-LabelPermissions User::GetLabelPermissions() const {
-  if (role_) {
-    std::unordered_set<std::string> resultGrants;
-
-    std::set_union(labelPermissions_.grants().begin(), labelPermissions_.grants().end(),
-                   role_->labelPermissions().grants().begin(), role_->labelPermissions().grants().end(),
-=======
 FineGrainedAccessPermissions User::GetFineGrainedAccessPermissions() const {
   if (role_) {
     std::unordered_set<std::string> resultGrants;
@@ -480,20 +399,10 @@
     std::set_union(fine_grained_access_permissions_.grants().begin(), fine_grained_access_permissions_.grants().end(),
                    role_->fine_grained_access_permissions().grants().begin(),
                    role_->fine_grained_access_permissions().grants().end(),
->>>>>>> 480df4ed
                    std::inserter(resultGrants, resultGrants.begin()));
 
     std::unordered_set<std::string> resultDenies;
 
-<<<<<<< HEAD
-    std::set_union(labelPermissions_.denies().begin(), labelPermissions_.denies().end(),
-                   role_->labelPermissions().denies().begin(), role_->labelPermissions().denies().end(),
-                   std::inserter(resultDenies, resultDenies.begin()));
-
-    return {resultGrants, resultDenies};
-  }
-  return labelPermissions_;
-=======
     std::set_union(fine_grained_access_permissions_.denies().begin(), fine_grained_access_permissions_.denies().end(),
                    role_->fine_grained_access_permissions().denies().begin(),
                    role_->fine_grained_access_permissions().denies().end(),
@@ -502,7 +411,6 @@
     return FineGrainedAccessPermissions(resultGrants, resultDenies);
   }
   return fine_grained_access_permissions_;
->>>>>>> 480df4ed
 }
 
 const std::string &User::username() const { return username_; }
@@ -513,9 +421,6 @@
   return fine_grained_access_permissions_;
 }
 FineGrainedAccessPermissions &User::fine_grained_access_permissions() { return fine_grained_access_permissions_; }
-
-const LabelPermissions &User::labelPermissions() const { return labelPermissions_; }
-LabelPermissions &User::labelPermissions() { return labelPermissions_; }
 
 const Role *User::role() const {
   if (role_.has_value()) {
@@ -529,11 +434,7 @@
   data["username"] = username_;
   data["password_hash"] = password_hash_;
   data["permissions"] = permissions_.Serialize();
-<<<<<<< HEAD
-  data["labelPermissions"] = labelPermissions_.Serialize();
-=======
   data["fine_grained_access_permissions"] = fine_grained_access_permissions_.Serialize();
->>>>>>> 480df4ed
   // The role shouldn't be serialized here, it is stored as a foreign key.
   return data;
 }
@@ -546,19 +447,15 @@
     throw AuthException("Couldn't load user data!");
   }
   auto permissions = Permissions::Deserialize(data["permissions"]);
-<<<<<<< HEAD
-  auto labelPermissions = LabelPermissions::Deserialize(data["labelPermissions"]);
-  return {data["username"], data["password_hash"], permissions, labelPermissions};
-=======
   auto fine_grained_access_permissions =
       FineGrainedAccessPermissions::Deserialize(data["fine_grained_access_permissions"]);
   return {data["username"], data["password_hash"], permissions, fine_grained_access_permissions};
->>>>>>> 480df4ed
 }
 
 bool operator==(const User &first, const User &second) {
   return first.username_ == second.username_ && first.password_hash_ == second.password_hash_ &&
-         first.permissions_ == second.permissions_ && first.labelPermissions_ == second.labelPermissions_ &&
+         first.permissions_ == second.permissions_ &&
+         first.fine_grained_access_permissions_ == second.fine_grained_access_permissions_ &&
          first.role_ == second.role_;
 }
 
