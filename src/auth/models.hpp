--- conflicted
+++ resolved
@@ -91,13 +91,8 @@
 
 class FineGrainedAccessPermissions final {
  public:
-<<<<<<< HEAD
-  FineGrainedAccessPermissions(const std::unordered_set<std::string> &grants = {},
-                               const std::unordered_set<std::string> &denies = {});
-=======
   explicit FineGrainedAccessPermissions(const std::unordered_set<std::string> &grants = {},
                                         const std::unordered_set<std::string> &denies = {});
->>>>>>> 480df4ed
 
   PermissionLevel Has(const std::string &permission) const;
 
