--- conflicted
+++ resolved
@@ -92,13 +92,8 @@
 
 class FineGrainedAccessPermissions final {
  public:
-<<<<<<< HEAD
-  FineGrainedAccessPermissions(const std::unordered_set<std::string> &grants = {},
-                               const std::unordered_set<std::string> &denies = {});
-=======
   explicit FineGrainedAccessPermissions(const std::unordered_set<std::string> &grants = {},
                                         const std::unordered_set<std::string> &denies = {});
->>>>>>> 480df4ed
 
   PermissionLevel Has(const std::string &permission) const;
 
@@ -125,7 +120,6 @@
 
 bool operator!=(const FineGrainedAccessPermissions &first, const FineGrainedAccessPermissions &second);
 
-<<<<<<< HEAD
 class FineGrainedAccessHandler final {
  public:
   FineGrainedAccessHandler(const FineGrainedAccessPermissions &labelPermissions = {},
@@ -151,29 +145,18 @@
 
 bool operator==(const FineGrainedAccessHandler &first, const FineGrainedAccessHandler &second);
 
-=======
->>>>>>> 480df4ed
 class Role final {
  public:
   Role(const std::string &rolename);
 
   Role(const std::string &rolename, const Permissions &permissions,
-<<<<<<< HEAD
        const FineGrainedAccessHandler &fine_grained_access_handler);
-=======
-       const FineGrainedAccessPermissions &fine_grained_access_permissions);
->>>>>>> 480df4ed
 
   const std::string &rolename() const;
   const Permissions &permissions() const;
   Permissions &permissions();
-<<<<<<< HEAD
   const FineGrainedAccessHandler &fine_grained_access_handler() const;
   FineGrainedAccessHandler &fine_grained_access_handler();
-=======
-  const FineGrainedAccessPermissions &fine_grained_access_permissions() const;
-  FineGrainedAccessPermissions &fine_grained_access_permissions();
->>>>>>> 480df4ed
 
   nlohmann::json Serialize() const;
 
@@ -185,11 +168,7 @@
  private:
   std::string rolename_;
   Permissions permissions_;
-<<<<<<< HEAD
   FineGrainedAccessHandler fine_grained_access_handler_;
-=======
-  FineGrainedAccessPermissions fine_grained_access_permissions_;
->>>>>>> 480df4ed
 };
 
 bool operator==(const Role &first, const Role &second);
@@ -200,11 +179,7 @@
   User(const std::string &username);
 
   User(const std::string &username, const std::string &password_hash, const Permissions &permissions,
-<<<<<<< HEAD
        const FineGrainedAccessHandler &fine_grained_access_handler);
-=======
-       const FineGrainedAccessPermissions &fine_grained_access_permissions);
->>>>>>> 480df4ed
 
   /// @throw AuthException if unable to verify the password.
   bool CheckPassword(const std::string &password);
@@ -217,24 +192,15 @@
   void ClearRole();
 
   Permissions GetPermissions() const;
-<<<<<<< HEAD
   FineGrainedAccessPermissions GetFineGrainedAccessLabelPermissions() const;
   FineGrainedAccessPermissions GetFineGrainedAccessEdgeTypePermissions() const;
-=======
-  FineGrainedAccessPermissions GetFineGrainedAccessPermissions() const;
->>>>>>> 480df4ed
 
   const std::string &username() const;
 
   const Permissions &permissions() const;
   Permissions &permissions();
-<<<<<<< HEAD
   const FineGrainedAccessHandler &fine_grained_access_handler() const;
   FineGrainedAccessHandler &fine_grained_access_handler();
-=======
-  const FineGrainedAccessPermissions &fine_grained_access_permissions() const;
-  FineGrainedAccessPermissions &fine_grained_access_permissions();
->>>>>>> 480df4ed
 
   const Role *role() const;
 
@@ -249,11 +215,7 @@
   std::string username_;
   std::string password_hash_;
   Permissions permissions_;
-<<<<<<< HEAD
   FineGrainedAccessHandler fine_grained_access_handler_;
-=======
-  FineGrainedAccessPermissions fine_grained_access_permissions_;
->>>>>>> 480df4ed
   std::optional<Role> role_;
 };
 
