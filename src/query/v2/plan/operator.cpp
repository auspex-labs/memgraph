// Copyright 2023 Memgraph Ltd.
//
// Use of this software is governed by the Business Source License
// included in the file licenses/BSL.txt; by using this file, you agree to be bound by the terms of the Business Source
// License, and you may not use this file except in compliance with the Business Source License.
//
// As of the Change Date specified in that file, in accordance with
// the Business Source License, use of this software will be governed
// by the Apache License, Version 2.0, included in the file
// licenses/APL.txt.

#include "query/v2/plan/operator.hpp"

#include <algorithm>
#include <cstdint>
#include <limits>
#include <queue>
#include <random>
#include <string>
#include <tuple>
#include <type_traits>
#include <unordered_map>
#include <unordered_set>
#include <utility>

#include <cppitertools/chain.hpp>
#include <cppitertools/imap.hpp>

#include "common/errors.hpp"
#include "expr/ast/pretty_print_ast_to_original_expression.hpp"
#include "expr/exceptions.hpp"
#include "query/exceptions.hpp"
#include "query/v2/accessors.hpp"
#include "query/v2/bindings/eval.hpp"
#include "query/v2/bindings/symbol_table.hpp"
#include "query/v2/context.hpp"
#include "query/v2/conversions.hpp"
#include "query/v2/db_accessor.hpp"
#include "query/v2/exceptions.hpp"
#include "query/v2/frontend/ast/ast.hpp"
#include "query/v2/multiframe.hpp"
#include "query/v2/path.hpp"
#include "query/v2/plan/scoped_profile.hpp"
#include "query/v2/request_router.hpp"
#include "query/v2/requests.hpp"
#include "storage/v3/conversions.hpp"
#include "storage/v3/property_value.hpp"
#include "utils/algorithm.hpp"
#include "utils/csv_parsing.hpp"
#include "utils/event_counter.hpp"
#include "utils/exceptions.hpp"
#include "utils/fnv.hpp"
#include "utils/likely.hpp"
#include "utils/logging.hpp"
#include "utils/memory.hpp"
#include "utils/message.hpp"
#include "utils/pmr/unordered_map.hpp"
#include "utils/pmr/unordered_set.hpp"
#include "utils/pmr/vector.hpp"
#include "utils/readable_size.hpp"
#include "utils/string.hpp"
#include "utils/temporal.hpp"
#include "utils/variant_helpers.hpp"

using VertexAccessor = memgraph::query::v2::accessors::VertexAccessor;
using EdgeAccessor = memgraph::query::v2::accessors::EdgeAccessor;
using Path = memgraph::query::v2::accessors::Path;

// macro for the default implementation of LogicalOperator::Accept
// that accepts the visitor and visits it's input_ operator
#define ACCEPT_WITH_INPUT(class_name)                                    \
  bool class_name::Accept(HierarchicalLogicalOperatorVisitor &visitor) { \
    if (visitor.PreVisit(*this)) {                                       \
      input_->Accept(visitor);                                           \
    }                                                                    \
    return visitor.PostVisit(*this);                                     \
  }

#define WITHOUT_SINGLE_INPUT(class_name)                         \
  bool class_name::HasSingleInput() const { return false; }      \
  std::shared_ptr<LogicalOperator> class_name::input() const {   \
    LOG_FATAL("Operator " #class_name " has no single input!");  \
  }                                                              \
  void class_name::set_input(std::shared_ptr<LogicalOperator>) { \
    LOG_FATAL("Operator " #class_name " has no single input!");  \
  }

namespace EventCounter {
extern const Event OnceOperator;
extern const Event CreateNodeOperator;
extern const Event CreateExpandOperator;
extern const Event ScanAllOperator;
extern const Event ScanAllByLabelOperator;
extern const Event ScanAllByLabelPropertyRangeOperator;
extern const Event ScanAllByLabelPropertyValueOperator;
extern const Event ScanAllByLabelPropertyOperator;
extern const Event ScanByPrimaryKeyOperator;
extern const Event ExpandOperator;
extern const Event ExpandVariableOperator;
extern const Event ConstructNamedPathOperator;
extern const Event FilterOperator;
extern const Event ProduceOperator;
extern const Event DeleteOperator;
extern const Event SetPropertyOperator;
extern const Event SetPropertiesOperator;
extern const Event SetLabelsOperator;
extern const Event RemovePropertyOperator;
extern const Event RemoveLabelsOperator;
extern const Event EdgeUniquenessFilterOperator;
extern const Event AccumulateOperator;
extern const Event AggregateOperator;
extern const Event SkipOperator;
extern const Event LimitOperator;
extern const Event OrderByOperator;
extern const Event MergeOperator;
extern const Event OptionalOperator;
extern const Event UnwindOperator;
extern const Event DistinctOperator;
extern const Event UnionOperator;
extern const Event CartesianOperator;
extern const Event CallProcedureOperator;
extern const Event ForeachOperator;
}  // namespace EventCounter

namespace memgraph::query::v2::plan {

namespace {

// Custom equality function for a vector of typed values.
// Used in unordered_maps in Aggregate and Distinct operators.
struct TypedValueVectorEqual {
  template <class TAllocator>
  bool operator()(const std::vector<TypedValue, TAllocator> &left,
                  const std::vector<TypedValue, TAllocator> &right) const {
    MG_ASSERT(left.size() == right.size(),
              "TypedValueVector comparison should only be done over vectors "
              "of the same size");
    return std::equal(left.begin(), left.end(), right.begin(), TypedValue::BoolEqual{});
  }
};

// Returns boolean result of evaluating filter expression. Null is treated as
// false. Other non boolean values raise a QueryRuntimeException.
bool EvaluateFilter(ExpressionEvaluator &evaluator, Expression *filter) {
  TypedValue result = filter->Accept(evaluator);
  // Null is treated like false.
  if (result.IsNull()) return false;
  if (result.type() != TypedValue::Type::Bool)
    throw QueryRuntimeException("Filter expression must evaluate to bool or null, got {}.", result.type());
  return result.ValueBool();
}

template <typename T>
uint64_t ComputeProfilingKey(const T *obj) {
  static_assert(sizeof(T *) == sizeof(uint64_t));
  return reinterpret_cast<uint64_t>(obj);
}

}  // namespace

// NOLINTNEXTLINE(cppcoreguidelines-macro-usage)
#define SCOPED_PROFILE_OP(name) \
  ScopedProfile profile { ComputeProfilingKey(this), name, &context }

// NOLINTNEXTLINE(cppcoreguidelines-macro-usage)
#define SCOPED_CUSTOM_PROFILE(name) \
  ScopedCustomProfile custom_profile { name, context }

// NOLINTNEXTLINE(cppcoreguidelines-macro-usage)
#define SCOPED_REQUEST_WAIT_PROFILE SCOPED_CUSTOM_PROFILE("request_wait")

class DistributedCreateNodeCursor : public Cursor {
 public:
  using InputOperator = std::shared_ptr<memgraph::query::v2::plan::LogicalOperator>;
  DistributedCreateNodeCursor(const InputOperator &op, utils::MemoryResource *mem, const NodeCreationInfo &node_info)
      : input_cursor_(op->MakeCursor(mem)), node_info_(node_info) {}

  bool Pull(Frame &frame, ExecutionContext &context) override {
    SCOPED_PROFILE_OP("CreateNode");
    if (input_cursor_->Pull(frame, context)) {
      auto &request_router = context.request_router;
      {
        SCOPED_REQUEST_WAIT_PROFILE;
        request_router->CreateVertices(NodeCreationInfoToRequest(context, frame));
      }
      PlaceNodeOnTheFrame(frame, context);
      return true;
    }

    return false;
  }

  bool PullMultiple(MultiFrame &multi_frame, ExecutionContext &context) override {
    SCOPED_PROFILE_OP("CreateNodeMF");

    auto *request_router = context.request_router;
    if (!input_cursor_->PullMultiple(multi_frame, context)) {
      return false;
    }
    {
      SCOPED_REQUEST_WAIT_PROFILE;
      request_router->CreateVertices(NodeCreationInfoToRequests(context, multi_frame));
    }
    PlaceNodesOnTheMultiFrame(multi_frame, context);
    return true;
  }

  void Shutdown() override { input_cursor_->Shutdown(); }

  void Reset() override {}

  void PlaceNodeOnTheFrame(Frame &frame, ExecutionContext &context) {
    // TODO(kostasrim) Make this work with batching
    const auto primary_label = msgs::Label{.id = node_info_.labels[0]};
    msgs::Vertex v{.id = std::make_pair(primary_label, primary_keys_[0])};
    frame[node_info_.symbol] =
        TypedValue(query::v2::accessors::VertexAccessor(std::move(v), src_vertex_props_[0], context.request_router));
  }

  std::vector<msgs::NewVertex> NodeCreationInfoToRequest(ExecutionContext &context, Frame &frame) {
    primary_keys_.clear();
    std::vector<msgs::NewVertex> requests;
    msgs::PrimaryKey pk;
    msgs::NewVertex rqst;
    MG_ASSERT(!node_info_.labels.empty(), "Cannot determine primary label");
    const auto primary_label = node_info_.labels[0];
    // TODO(jbajic) Send also the properties that are not part of primary key
    ExpressionEvaluator evaluator(&frame, context.symbol_table, context.evaluation_context, nullptr,
                                  storage::v3::View::NEW);
    if (const auto *node_info_properties = std::get_if<PropertiesMapList>(&node_info_.properties)) {
      for (const auto &[property, value_expression] : *node_info_properties) {
        TypedValue val = value_expression->Accept(evaluator);
        auto msgs_value = TypedValueToValue(val);
        if (context.request_router->IsPrimaryProperty(primary_label, property)) {
          rqst.primary_key.push_back(msgs_value);
          pk.push_back(std::move(msgs_value));
        } else {
          rqst.properties.emplace_back(property, std::move(msgs_value));
        }
      }
    } else {
      auto property_map = evaluator.Visit(*std::get<ParameterLookup *>(node_info_.properties)).ValueMap();
      for (const auto &[property, typed_value] : property_map) {
        auto property_str = std::string(property);
        auto property_id = context.request_router->NameToProperty(property_str);
        auto msgs_value = TypedValueToValue(typed_value);
        if (context.request_router->IsPrimaryProperty(primary_label, property_id)) {
          rqst.primary_key.push_back(msgs_value);
          pk.push_back(std::move(msgs_value));
        } else
          rqst.properties.emplace_back(property_id, std::move(msgs_value));
      }
    }

    // TODO(kostasrim) Copy non primary labels as well
    rqst.label_ids.push_back(msgs::Label{.id = primary_label});
    src_vertex_props_.push_back(rqst.properties);
    requests.push_back(std::move(rqst));

    primary_keys_.push_back(std::move(pk));
    return requests;
  }

  void PlaceNodesOnTheMultiFrame(MultiFrame &multi_frame, ExecutionContext &context) {
    auto multi_frame_modifier = multi_frame.GetValidFramesModifier();
    size_t i = 0;
    MG_ASSERT(std::distance(multi_frame_modifier.begin(), multi_frame_modifier.end()));
    for (auto &frame : multi_frame_modifier) {
      const auto primary_label = msgs::Label{.id = node_info_.labels[0]};
      msgs::Vertex v{.id = std::make_pair(primary_label, primary_keys_[i])};
      frame[node_info_.symbol] = TypedValue(
          query::v2::accessors::VertexAccessor(std::move(v), src_vertex_props_[i++], context.request_router));
    }
  }

  std::vector<msgs::NewVertex> NodeCreationInfoToRequests(ExecutionContext &context, MultiFrame &multi_frame) {
    primary_keys_.clear();
    std::vector<msgs::NewVertex> requests;
    auto multi_frame_modifier = multi_frame.GetValidFramesModifier();
    for (auto &frame : multi_frame_modifier) {
      msgs::PrimaryKey pk;
      msgs::NewVertex rqst;
      MG_ASSERT(!node_info_.labels.empty(), "Cannot determine primary label");
      const auto primary_label = node_info_.labels[0];
      MG_ASSERT(context.request_router->IsPrimaryLabel(primary_label), "First label has to be a primary label!");
      // TODO(jbajic) Send also the properties that are not part of primary key
      ExpressionEvaluator evaluator(&frame, context.symbol_table, context.evaluation_context, nullptr,
                                    storage::v3::View::NEW);
      if (const auto *node_info_properties = std::get_if<PropertiesMapList>(&node_info_.properties)) {
        for (const auto &[property, value_expression] : *node_info_properties) {
          TypedValue val = value_expression->Accept(evaluator);
          auto msgs_value = TypedValueToValue(val);
          if (context.request_router->IsPrimaryProperty(primary_label, property)) {
            rqst.primary_key.push_back(msgs_value);
            pk.push_back(std::move(msgs_value));
          } else {
            rqst.properties.emplace_back(property, std::move(msgs_value));
          }
        }
      } else {
        auto property_map = evaluator.Visit(*std::get<ParameterLookup *>(node_info_.properties)).ValueMap();
        for (const auto &[property, typed_value] : property_map) {
          auto property_str = std::string(property);
          auto property_id = context.request_router->NameToProperty(property_str);
          auto msgs_value = TypedValueToValue(typed_value);
          if (context.request_router->IsPrimaryProperty(primary_label, property_id)) {
            rqst.primary_key.push_back(msgs_value);
            pk.push_back(std::move(msgs_value));
          } else
            rqst.properties.emplace_back(property_id, std::move(msgs_value));
        }
      }

      // TODO(kostasrim) Copy non primary labels as well
      rqst.label_ids.push_back(msgs::Label{.id = primary_label});
      src_vertex_props_.push_back(rqst.properties);
      requests.push_back(std::move(rqst));
      primary_keys_.push_back(std::move(pk));
    }

    return requests;
  }

 private:
  const UniqueCursorPtr input_cursor_;
  NodeCreationInfo node_info_;
  std::vector<std::vector<std::pair<storage::v3::PropertyId, msgs::Value>>> src_vertex_props_;
  std::vector<msgs::PrimaryKey> primary_keys_;
};

bool Once::OnceCursor::Pull(Frame &, ExecutionContext &context) {
  SCOPED_PROFILE_OP("Once");

  if (!did_pull_) {
    did_pull_ = true;
    return true;
  }
  return false;
}

bool Once::OnceCursor::PullMultiple(MultiFrame &multi_frame, ExecutionContext &context) {
  SCOPED_PROFILE_OP("OnceMF");

  if (!did_pull_) {
    auto &first_frame = multi_frame.GetFirstFrame();
    first_frame.MakeValid();
    did_pull_ = true;
    return true;
  }
  return false;
}

UniqueCursorPtr Once::MakeCursor(utils::MemoryResource *mem) const {
  EventCounter::IncrementCounter(EventCounter::OnceOperator);

  return MakeUniqueCursorPtr<OnceCursor>(mem);
}

WITHOUT_SINGLE_INPUT(Once);

void Once::OnceCursor::Shutdown() {}

void Once::OnceCursor::Reset() { did_pull_ = false; }

CreateNode::CreateNode(const std::shared_ptr<LogicalOperator> &input, const NodeCreationInfo &node_info)
    : input_(input ? input : std::make_shared<Once>()), node_info_(node_info) {}

ACCEPT_WITH_INPUT(CreateNode)

UniqueCursorPtr CreateNode::MakeCursor(utils::MemoryResource *mem) const {
  EventCounter::IncrementCounter(EventCounter::CreateNodeOperator);

  return MakeUniqueCursorPtr<DistributedCreateNodeCursor>(mem, input_, mem, this->node_info_);
}

std::vector<Symbol> CreateNode::ModifiedSymbols(const SymbolTable &table) const {
  auto symbols = input_->ModifiedSymbols(table);
  symbols.emplace_back(node_info_.symbol);
  return symbols;
}

CreateNode::CreateNodeCursor::CreateNodeCursor(const CreateNode &self, utils::MemoryResource *mem)
    : self_(self), input_cursor_(self.input_->MakeCursor(mem)) {}

bool CreateNode::CreateNodeCursor::Pull(Frame & /*frame*/, ExecutionContext & /*context*/) { return false; }

void CreateNode::CreateNodeCursor::Shutdown() { input_cursor_->Shutdown(); }

void CreateNode::CreateNodeCursor::Reset() { input_cursor_->Reset(); }

CreateExpand::CreateExpand(const NodeCreationInfo &node_info, const EdgeCreationInfo &edge_info,
                           const std::shared_ptr<LogicalOperator> &input, Symbol input_symbol, bool existing_node)
    : node_info_(node_info),
      edge_info_(edge_info),
      input_(input ? input : std::make_shared<Once>()),
      input_symbol_(input_symbol),
      existing_node_(existing_node) {}

ACCEPT_WITH_INPUT(CreateExpand)

class DistributedCreateExpandCursor;

UniqueCursorPtr CreateExpand::MakeCursor(utils::MemoryResource *mem) const {
  EventCounter::IncrementCounter(EventCounter::CreateNodeOperator);

  return MakeUniqueCursorPtr<DistributedCreateExpandCursor>(mem, input_, mem, *this);
}

std::vector<Symbol> CreateExpand::ModifiedSymbols(const SymbolTable &table) const {
  auto symbols = input_->ModifiedSymbols(table);
  symbols.emplace_back(node_info_.symbol);
  symbols.emplace_back(edge_info_.symbol);
  return symbols;
}

CreateExpand::CreateExpandCursor::CreateExpandCursor(const CreateExpand &self, utils::MemoryResource *mem)
    : self_(self), input_cursor_(self.input_->MakeCursor(mem)) {}

bool CreateExpand::CreateExpandCursor::Pull(Frame & /*frame*/, ExecutionContext & /*context*/) { return false; }

void CreateExpand::CreateExpandCursor::Shutdown() { input_cursor_->Shutdown(); }

void CreateExpand::CreateExpandCursor::Reset() { input_cursor_->Reset(); }

template <class TVerticesFun>
class ScanAllCursor : public Cursor {
 public:
  explicit ScanAllCursor(Symbol output_symbol, UniqueCursorPtr input_cursor, TVerticesFun get_vertices,
                         const char *op_name)
      : output_symbol_(output_symbol),
        input_cursor_(std::move(input_cursor)),
        get_vertices_(std::move(get_vertices)),
        op_name_(op_name) {}

  bool Pull(Frame & /*frame*/, ExecutionContext & /*context*/) override { return false; }

  void Shutdown() override { input_cursor_->Shutdown(); }

  void Reset() override {
    input_cursor_->Reset();
    vertices_ = std::nullopt;
    vertices_it_ = std::nullopt;
  }

 private:
  const Symbol output_symbol_;
  const UniqueCursorPtr input_cursor_;
  TVerticesFun get_vertices_;
  std::optional<typename std::result_of<TVerticesFun(Frame &, ExecutionContext &)>::type::value_type> vertices_;
  std::optional<decltype(vertices_.value().begin())> vertices_it_;
  const char *op_name_;
  std::vector<msgs::ScanVerticesResponse> current_batch;
};

class DistributedScanAllAndFilterCursor : public Cursor {
 public:
  explicit DistributedScanAllAndFilterCursor(
      Symbol output_symbol, UniqueCursorPtr input_cursor, const char *op_name,
      std::optional<storage::v3::LabelId> label,
      std::optional<std::pair<storage::v3::PropertyId, Expression *>> property_expression_pair,
      std::optional<std::vector<Expression *>> filter_expressions)
      : output_symbol_(output_symbol),
        input_cursor_(std::move(input_cursor)),
        op_name_(op_name),
        label_(label),
        property_expression_pair_(property_expression_pair),
        filter_expressions_(filter_expressions) {
    ResetExecutionState();
  }

  using VertexAccessor = accessors::VertexAccessor;

  bool MakeRequest(ExecutionContext &context) {
    {
      SCOPED_REQUEST_WAIT_PROFILE;
      std::optional<std::string> request_label = std::nullopt;
      if (label_.has_value()) {
        request_label = context.request_router->LabelToName(*label_);
      }
      current_batch_ = context.request_router->ScanVertices(request_label);
    }
    current_vertex_it_ = current_batch_.begin();
    return !current_batch_.empty();
  }

  bool Pull(Frame &frame, ExecutionContext &context) override {
    SCOPED_PROFILE_OP(op_name_);

    while (true) {
      if (MustAbort(context)) {
        throw HintedAbortError();
      }

      if (current_vertex_it_ == current_batch_.end()) {
        ResetExecutionState();
        if (!input_cursor_->Pull(frame, context) || !MakeRequest(context)) {
          return false;
        }
      }

      frame[output_symbol_] = TypedValue(std::move(*current_vertex_it_));
      ++current_vertex_it_;
      return true;
    }
  }

  bool PullMultiple(MultiFrame &output_multi_frame, ExecutionContext &context) override {
    SCOPED_PROFILE_OP(op_name_);

    if (!own_multi_frame_.has_value()) {
      own_multi_frame_.emplace(MultiFrame(output_multi_frame.GetFirstFrame().elems().size(),
                                          kNumberOfFramesInMultiframe, output_multi_frame.GetMemoryResource()));
      own_frames_consumer_.emplace(own_multi_frame_->GetValidFramesConsumer());
      own_frames_it_ = own_frames_consumer_->begin();
    }

    auto output_frames_populator = output_multi_frame.GetInvalidFramesPopulator();
    auto populated_any = false;

    while (true) {
      switch (state_) {
        case State::PullInput: {
          if (!input_cursor_->PullMultiple(*own_multi_frame_, context)) {
            state_ = State::Exhausted;
            return populated_any;
          }
          own_frames_consumer_.emplace(own_multi_frame_->GetValidFramesConsumer());
          own_frames_it_ = own_frames_consumer_->begin();
          state_ = State::FetchVertices;
          break;
        }
        case State::FetchVertices: {
          if (own_frames_it_ == own_frames_consumer_->end()) {
            state_ = State::PullInput;
            continue;
          }
          if (!filter_expressions_->empty() || property_expression_pair_.has_value() || current_batch_.empty()) {
            MakeRequest(context);
          } else {
            // We can reuse the vertices as they don't depend on any value from the frames
            current_vertex_it_ = current_batch_.begin();
          }
          state_ = State::PopulateOutput;
          break;
        }
        case State::PopulateOutput: {
          if (!output_multi_frame.HasInvalidFrame()) {
            return populated_any;
          }
          if (current_vertex_it_ == current_batch_.end()) {
            own_frames_it_->MakeInvalid();
            ++own_frames_it_;
            state_ = State::FetchVertices;
            continue;
          }

          for (auto output_frame_it = output_frames_populator.begin();
               output_frame_it != output_frames_populator.end() && current_vertex_it_ != current_batch_.end();
               ++output_frame_it) {
            auto &output_frame = *output_frame_it;
            output_frame = *own_frames_it_;
            output_frame[output_symbol_] = TypedValue(*current_vertex_it_);
            current_vertex_it_++;
            populated_any = true;
          }
          break;
        }
        case State::Exhausted: {
          return populated_any;
        }
      }
    }
    return populated_any;
  };

  void Shutdown() override { input_cursor_->Shutdown(); }

  void ResetExecutionState() {
    current_batch_.clear();
    current_vertex_it_ = current_batch_.end();
  }

  void Reset() override {
    input_cursor_->Reset();
    ResetExecutionState();
  }

 private:
  enum class State { PullInput, FetchVertices, PopulateOutput, Exhausted };

  State state_{State::PullInput};
  const Symbol output_symbol_;
  const UniqueCursorPtr input_cursor_;
  const char *op_name_;
  std::vector<VertexAccessor> current_batch_;
  std::vector<VertexAccessor>::iterator current_vertex_it_{current_batch_.begin()};
  std::optional<storage::v3::LabelId> label_;
  std::optional<std::pair<storage::v3::PropertyId, Expression *>> property_expression_pair_;
  std::optional<std::vector<Expression *>> filter_expressions_;
  std::optional<MultiFrame> own_multi_frame_;
  std::optional<ValidFramesConsumer> own_frames_consumer_;
  ValidFramesConsumer::Iterator own_frames_it_;
};

class DistributedScanByPrimaryKeyCursor : public Cursor {
 public:
  explicit DistributedScanByPrimaryKeyCursor(Symbol output_symbol, UniqueCursorPtr input_cursor, const char *op_name,
                                             storage::v3::LabelId label,
                                             std::optional<std::vector<Expression *>> filter_expressions,
                                             std::vector<Expression *> primary_key)
      : output_symbol_(output_symbol),
        input_cursor_(std::move(input_cursor)),
        op_name_(op_name),
        label_(label),
        filter_expressions_(filter_expressions),
        primary_key_(primary_key) {}

  using VertexAccessor = accessors::VertexAccessor;

  std::optional<VertexAccessor> MakeRequestSingleFrame(Frame &frame, RequestRouterInterface &request_router,
                                                       ExecutionContext &context) {
    // Evaluate the expressions that hold the PrimaryKey.
    ExpressionEvaluator evaluator(&frame, context.symbol_table, context.evaluation_context, context.request_router,
                                  storage::v3::View::NEW);

    std::vector<msgs::Value> pk;
    for (auto *primary_property : primary_key_) {
      pk.push_back(TypedValueToValue(primary_property->Accept(evaluator)));
    }

    msgs::Label label = {.id = msgs::LabelId::FromUint(label_.AsUint())};

    msgs::GetPropertiesRequest req = {.vertex_ids = {std::make_pair(label, pk)}};
    auto get_prop_result = std::invoke([&context, &request_router, &req]() mutable {
      SCOPED_REQUEST_WAIT_PROFILE;
      return request_router.GetProperties(req);
    });
    MG_ASSERT(get_prop_result.size() <= 1);

    if (get_prop_result.empty()) {
      return std::nullopt;
    }
    auto properties = get_prop_result[0].props;
    // TODO (gvolfing) figure out labels when relevant.
    msgs::Vertex vertex = {.id = get_prop_result[0].vertex, .labels = {}};

    return VertexAccessor(vertex, properties, &request_router);
  }

  void MakeRequestMultiFrame(MultiFrame &multi_frame, RequestRouterInterface &request_router,
                             ExecutionContext &context) {
    msgs::GetPropertiesRequest req;
    const msgs::Label label = {.id = msgs::LabelId::FromUint(label_.AsUint())};

    std::unordered_set<msgs::VertexId> used_vertex_ids;

    for (auto &frame : multi_frame.GetValidFramesModifier()) {
      ExpressionEvaluator evaluator(&frame, context.symbol_table, context.evaluation_context, context.request_router,
                                    storage::v3::View::NEW);

      std::vector<msgs::Value> pk;
      for (auto *primary_property : primary_key_) {
        pk.push_back(TypedValueToValue(primary_property->Accept(evaluator)));
      }

      auto vertex_id = std::make_pair(label, std::move(pk));
      auto [it, inserted] = used_vertex_ids.emplace(std::move(vertex_id));
      if (inserted) {
        req.vertex_ids.emplace_back(*it);
      }
    }

    auto get_prop_result = std::invoke([&context, &request_router, &req]() mutable {
      SCOPED_REQUEST_WAIT_PROFILE;
      return request_router.GetProperties(req);
    });

    for (auto &result : get_prop_result) {
      // TODO (gvolfing) figure out labels when relevant.
      msgs::Vertex vertex = {.id = result.vertex, .labels = {}};

      id_to_accessor_mapping_.emplace(result.vertex,
                                      VertexAccessor(std::move(vertex), std::move(result.props), &request_router));
    }
  }

  bool Pull(Frame &frame, ExecutionContext &context) override {
    SCOPED_PROFILE_OP(op_name_);

    if (MustAbort(context)) {
      throw HintedAbortError();
    }

    while (input_cursor_->Pull(frame, context)) {
      auto &request_router = *context.request_router;
      auto vertex = MakeRequestSingleFrame(frame, request_router, context);
      if (vertex) {
        frame[output_symbol_] = TypedValue(std::move(*vertex));
        return true;
      }
    }
    return false;
  }

  void EnsureOwnMultiFrameIsGood(MultiFrame &output_multi_frame) {
    if (!own_multi_frame_.has_value()) {
      own_multi_frame_.emplace(MultiFrame(output_multi_frame.GetFirstFrame().elems().size(),
                                          kNumberOfFramesInMultiframe, output_multi_frame.GetMemoryResource()));
      own_frames_consumer_.emplace(own_multi_frame_->GetValidFramesConsumer());
      own_frames_it_ = own_frames_consumer_->begin();
    }
    MG_ASSERT(output_multi_frame.GetFirstFrame().elems().size() == own_multi_frame_->GetFirstFrame().elems().size());
  }

  bool PullMultiple(MultiFrame &output_multi_frame, ExecutionContext &context) override {
    SCOPED_PROFILE_OP(op_name_);
    EnsureOwnMultiFrameIsGood(output_multi_frame);

    auto output_frames_populator = output_multi_frame.GetInvalidFramesPopulator();
    auto populated_any = false;

    while (true) {
      switch (state_) {
        case State::PullInput: {
          id_to_accessor_mapping_.clear();
          if (!input_cursor_->PullMultiple(*own_multi_frame_, context)) {
            state_ = State::Exhausted;
            return populated_any;
          }
          own_frames_consumer_.emplace(own_multi_frame_->GetValidFramesConsumer());
          own_frames_it_ = own_frames_consumer_->begin();

          if (own_frames_it_ == own_frames_consumer_->end()) {
            continue;
          }

          MakeRequestMultiFrame(*own_multi_frame_, *context.request_router, context);

          state_ = State::PopulateOutput;
          break;
        }
        case State::PopulateOutput: {
          if (!output_multi_frame.HasInvalidFrame()) {
            if (own_frames_it_ == own_frames_consumer_->end()) {
              id_to_accessor_mapping_.clear();
            }
            return populated_any;
          }

          if (own_frames_it_ == own_frames_consumer_->end()) {
            state_ = State::PullInput;
            continue;
          }

          for (auto output_frame_it = output_frames_populator.begin();
               output_frame_it != output_frames_populator.end() && own_frames_it_ != own_frames_consumer_->end();
               ++own_frames_it_) {
            auto &output_frame = *output_frame_it;

            ExpressionEvaluator evaluator(&*own_frames_it_, context.symbol_table, context.evaluation_context,
                                          context.request_router, storage::v3::View::NEW);

            std::vector<msgs::Value> pk;
            for (auto *primary_property : primary_key_) {
              pk.push_back(TypedValueToValue(primary_property->Accept(evaluator)));
            }

            const msgs::Label label = {.id = msgs::LabelId::FromUint(label_.AsUint())};
            auto vertex_id = std::make_pair(label, std::move(pk));

            if (const auto it = id_to_accessor_mapping_.find(vertex_id); it != id_to_accessor_mapping_.end()) {
              output_frame = *own_frames_it_;
              output_frame[output_symbol_] = TypedValue(it->second);
              populated_any = true;
              ++output_frame_it;
<<<<<<< HEAD
            }
=======
            }           
>>>>>>> 8b392ecc
            own_frames_it_->MakeInvalid();
          }
          break;
        }
        case State::Exhausted: {
          return populated_any;
        }
      }
    }
    return populated_any;
  };

  void Reset() override { input_cursor_->Reset(); }

  void Shutdown() override { input_cursor_->Shutdown(); }

 private:
  enum class State { PullInput, PopulateOutput, Exhausted };

  State state_{State::PullInput};
  const Symbol output_symbol_;
  const UniqueCursorPtr input_cursor_;
  const char *op_name_;
  storage::v3::LabelId label_;
  std::optional<std::vector<Expression *>> filter_expressions_;
  std::vector<Expression *> primary_key_;
  std::optional<MultiFrame> own_multi_frame_;
  std::optional<ValidFramesConsumer> own_frames_consumer_;
  ValidFramesConsumer::Iterator own_frames_it_;
  std::unordered_map<msgs::VertexId, VertexAccessor> id_to_accessor_mapping_;
};

ScanAll::ScanAll(const std::shared_ptr<LogicalOperator> &input, Symbol output_symbol, storage::v3::View view)
    : input_(input ? input : std::make_shared<Once>()), output_symbol_(output_symbol), view_(view) {}

ACCEPT_WITH_INPUT(ScanAll)

UniqueCursorPtr ScanAll::MakeCursor(utils::MemoryResource *mem) const {
  EventCounter::IncrementCounter(EventCounter::ScanAllOperator);

  return MakeUniqueCursorPtr<DistributedScanAllAndFilterCursor>(
      mem, output_symbol_, input_->MakeCursor(mem), "ScanAll", std::nullopt /*label*/,
      std::nullopt /*property_expression_pair*/, std::nullopt /*filter_expressions*/);
}

std::vector<Symbol> ScanAll::ModifiedSymbols(const SymbolTable &table) const {
  auto symbols = input_->ModifiedSymbols(table);
  symbols.emplace_back(output_symbol_);
  return symbols;
}

ScanAllByLabel::ScanAllByLabel(const std::shared_ptr<LogicalOperator> &input, Symbol output_symbol,
                               storage::v3::LabelId label, storage::v3::View view)
    : ScanAll(input, output_symbol, view), label_(label) {}

ACCEPT_WITH_INPUT(ScanAllByLabel)

UniqueCursorPtr ScanAllByLabel::MakeCursor(utils::MemoryResource *mem) const {
  EventCounter::IncrementCounter(EventCounter::ScanAllByLabelOperator);

  return MakeUniqueCursorPtr<DistributedScanAllAndFilterCursor>(
      mem, output_symbol_, input_->MakeCursor(mem), "ScanAllByLabel", label_, std::nullopt /*property_expression_pair*/,
      std::nullopt /*filter_expressions*/);
}

// TODO(buda): Implement ScanAllByLabelProperty operator to iterate over
// vertices that have the label and some value for the given property.

ScanAllByLabelPropertyRange::ScanAllByLabelPropertyRange(const std::shared_ptr<LogicalOperator> &input,
                                                         Symbol output_symbol, storage::v3::LabelId label,
                                                         storage::v3::PropertyId property,
                                                         const std::string &property_name,
                                                         std::optional<Bound> lower_bound,
                                                         std::optional<Bound> upper_bound, storage::v3::View view)
    : ScanAll(input, output_symbol, view),
      label_(label),
      property_(property),
      property_name_(property_name),
      lower_bound_(lower_bound),
      upper_bound_(upper_bound) {
  MG_ASSERT(lower_bound_ || upper_bound_, "Only one bound can be left out");
}

ACCEPT_WITH_INPUT(ScanAllByLabelPropertyRange)

UniqueCursorPtr ScanAllByLabelPropertyRange::MakeCursor(utils::MemoryResource * /*mem*/) const {
  EventCounter::IncrementCounter(EventCounter::ScanAllByLabelPropertyRangeOperator);

  throw QueryRuntimeException("ScanAllByLabelPropertyRange is not supported");
}

ScanAllByLabelPropertyValue::ScanAllByLabelPropertyValue(const std::shared_ptr<LogicalOperator> &input,
                                                         Symbol output_symbol, storage::v3::LabelId label,
                                                         storage::v3::PropertyId property,
                                                         const std::string &property_name, Expression *expression,
                                                         storage::v3::View view)
    : ScanAll(input, output_symbol, view),
      label_(label),
      property_(property),
      property_name_(property_name),
      expression_(expression) {
  DMG_ASSERT(expression, "Expression is not optional.");
}

ACCEPT_WITH_INPUT(ScanAllByLabelPropertyValue)

UniqueCursorPtr ScanAllByLabelPropertyValue::MakeCursor(utils::MemoryResource *mem) const {
  EventCounter::IncrementCounter(EventCounter::ScanAllByLabelPropertyValueOperator);

  return MakeUniqueCursorPtr<DistributedScanAllAndFilterCursor>(
      mem, output_symbol_, input_->MakeCursor(mem), "ScanAllByLabelPropertyValue", label_,
      std::make_pair(property_, expression_), std::nullopt /*filter_expressions*/);
}

ScanAllByLabelProperty::ScanAllByLabelProperty(const std::shared_ptr<LogicalOperator> &input, Symbol output_symbol,
                                               storage::v3::LabelId label, storage::v3::PropertyId property,
                                               const std::string &property_name, storage::v3::View view)
    : ScanAll(input, output_symbol, view), label_(label), property_(property), property_name_(property_name) {}

ACCEPT_WITH_INPUT(ScanAllByLabelProperty)

UniqueCursorPtr ScanAllByLabelProperty::MakeCursor(utils::MemoryResource *mem) const {
  EventCounter::IncrementCounter(EventCounter::ScanAllByLabelPropertyOperator);
  throw QueryRuntimeException("ScanAllByLabelProperty is not supported");
}

ScanByPrimaryKey::ScanByPrimaryKey(const std::shared_ptr<LogicalOperator> &input, Symbol output_symbol,
                                   storage::v3::LabelId label, std::vector<query::v2::Expression *> primary_key,
                                   storage::v3::View view)
    : ScanAll(input, output_symbol, view), label_(label), primary_key_(primary_key) {
  MG_ASSERT(primary_key.front());
}

ACCEPT_WITH_INPUT(ScanByPrimaryKey)

UniqueCursorPtr ScanByPrimaryKey::MakeCursor(utils::MemoryResource *mem) const {
  EventCounter::IncrementCounter(EventCounter::ScanByPrimaryKeyOperator);

  return MakeUniqueCursorPtr<DistributedScanByPrimaryKeyCursor>(mem, output_symbol_, input_->MakeCursor(mem),
                                                                "ScanByPrimaryKey", label_,
                                                                std::nullopt /*filter_expressions*/, primary_key_);
}

Expand::Expand(const std::shared_ptr<LogicalOperator> &input, Symbol input_symbol, Symbol node_symbol,
               Symbol edge_symbol, EdgeAtom::Direction direction,
               const std::vector<storage::v3::EdgeTypeId> &edge_types, bool existing_node, storage::v3::View view)
    : input_(input ? input : std::make_shared<Once>()),
      input_symbol_(input_symbol),
      common_{node_symbol, edge_symbol, direction, edge_types, existing_node},
      view_(view) {}

ACCEPT_WITH_INPUT(Expand)

class DistributedExpandCursor;

UniqueCursorPtr Expand::MakeCursor(utils::MemoryResource *mem) const {
  EventCounter::IncrementCounter(EventCounter::ExpandOperator);

  return MakeUniqueCursorPtr<DistributedExpandCursor>(mem, *this, mem);
}

std::vector<Symbol> Expand::ModifiedSymbols(const SymbolTable &table) const {
  auto symbols = input_->ModifiedSymbols(table);
  symbols.emplace_back(common_.node_symbol);
  symbols.emplace_back(common_.edge_symbol);
  return symbols;
}

Expand::ExpandCursor::ExpandCursor(const Expand &self, utils::MemoryResource *mem)
    : self_(self), input_cursor_(self.input_->MakeCursor(mem)) {}

bool Expand::ExpandCursor::Pull(Frame & /*frame*/, ExecutionContext & /*context*/) { return false; }

void Expand::ExpandCursor::Shutdown() { input_cursor_->Shutdown(); }

void Expand::ExpandCursor::Reset() {
  input_cursor_->Reset();
  in_edges_ = std::nullopt;
  in_edges_it_ = std::nullopt;
  out_edges_ = std::nullopt;
  out_edges_it_ = std::nullopt;
}

// NOLINTNEXTLINE(readability-convert-member-functions-to-static)
bool Expand::ExpandCursor::InitEdges(Frame & /*frame*/, ExecutionContext & /*context*/) { return true; }

ExpandVariable::ExpandVariable(const std::shared_ptr<LogicalOperator> &input, Symbol input_symbol, Symbol node_symbol,
                               Symbol edge_symbol, EdgeAtom::Type type, EdgeAtom::Direction direction,
                               const std::vector<storage::v3::EdgeTypeId> &edge_types, bool is_reverse,
                               Expression *lower_bound, Expression *upper_bound, bool existing_node,
                               ExpansionLambda filter_lambda, std::optional<ExpansionLambda> weight_lambda,
                               std::optional<Symbol> total_weight)
    : input_(input ? input : std::make_shared<Once>()),
      input_symbol_(input_symbol),
      common_{node_symbol, edge_symbol, direction, edge_types, existing_node},
      type_(type),
      is_reverse_(is_reverse),
      lower_bound_(lower_bound),
      upper_bound_(upper_bound),
      filter_lambda_(filter_lambda),
      weight_lambda_(weight_lambda),
      total_weight_(total_weight) {
  DMG_ASSERT(type_ == EdgeAtom::Type::DEPTH_FIRST || type_ == EdgeAtom::Type::BREADTH_FIRST ||
                 type_ == EdgeAtom::Type::WEIGHTED_SHORTEST_PATH,
             "ExpandVariable can only be used with breadth first, depth first or "
             "weighted shortest path type");
  DMG_ASSERT(!(type_ == EdgeAtom::Type::BREADTH_FIRST && is_reverse), "Breadth first expansion can't be reversed");
}

ACCEPT_WITH_INPUT(ExpandVariable)

std::vector<Symbol> ExpandVariable::ModifiedSymbols(const SymbolTable &table) const {
  auto symbols = input_->ModifiedSymbols(table);
  symbols.emplace_back(common_.node_symbol);
  symbols.emplace_back(common_.edge_symbol);
  return symbols;
}

UniqueCursorPtr ExpandVariable::MakeCursor(utils::MemoryResource *mem) const {
  EventCounter::IncrementCounter(EventCounter::ExpandVariableOperator);

  throw QueryRuntimeException("ExpandVariable is not supported");
}

class ConstructNamedPathCursor : public Cursor {
 public:
  ConstructNamedPathCursor(const ConstructNamedPath &self, utils::MemoryResource *mem)
      : self_(self), input_cursor_(self_.input()->MakeCursor(mem)) {}

  bool Pull(Frame & /*frame*/, ExecutionContext & /*context*/) override { return false; }

  void Shutdown() override { input_cursor_->Shutdown(); }

  void Reset() override { input_cursor_->Reset(); }

 private:
  const ConstructNamedPath self_;
  const UniqueCursorPtr input_cursor_;
};

ACCEPT_WITH_INPUT(ConstructNamedPath)

UniqueCursorPtr ConstructNamedPath::MakeCursor(utils::MemoryResource *mem) const {
  EventCounter::IncrementCounter(EventCounter::ConstructNamedPathOperator);

  return MakeUniqueCursorPtr<ConstructNamedPathCursor>(mem, *this, mem);
}

std::vector<Symbol> ConstructNamedPath::ModifiedSymbols(const SymbolTable &table) const {
  auto symbols = input_->ModifiedSymbols(table);
  symbols.emplace_back(path_symbol_);
  return symbols;
}

Filter::Filter(const std::shared_ptr<LogicalOperator> &input, Expression *expression)
    : input_(input ? input : std::make_shared<Once>()), expression_(expression) {}

ACCEPT_WITH_INPUT(Filter)

UniqueCursorPtr Filter::MakeCursor(utils::MemoryResource *mem) const {
  EventCounter::IncrementCounter(EventCounter::FilterOperator);

  return MakeUniqueCursorPtr<FilterCursor>(mem, *this, mem);
}

std::vector<Symbol> Filter::ModifiedSymbols(const SymbolTable &table) const { return input_->ModifiedSymbols(table); }

Filter::FilterCursor::FilterCursor(const Filter &self, utils::MemoryResource *mem)
    : self_(self), input_cursor_(self_.input_->MakeCursor(mem)) {}

bool Filter::FilterCursor::Pull(Frame &frame, ExecutionContext &context) {
  SCOPED_PROFILE_OP("Filter");

  // Like all filters, newly set values should not affect filtering of old
  // nodes and edges.
  ExpressionEvaluator evaluator(&frame, context.symbol_table, context.evaluation_context, context.request_router,
                                storage::v3::View::OLD);
  while (input_cursor_->Pull(frame, context)) {
    if (EvaluateFilter(evaluator, self_.expression_)) return true;
  }
  return false;
}

bool Filter::FilterCursor::PullMultiple(MultiFrame &multi_frame, ExecutionContext &context) {
  SCOPED_PROFILE_OP("Filter");
  auto populated_any = false;

  while (multi_frame.HasInvalidFrame()) {
    if (!input_cursor_->PullMultiple(multi_frame, context)) {
      return populated_any;
    }
    for (auto &frame : multi_frame.GetValidFramesConsumer()) {
      ExpressionEvaluator evaluator(&frame, context.symbol_table, context.evaluation_context, context.request_router,
                                    storage::v3::View::OLD);
      if (!EvaluateFilter(evaluator, self_.expression_)) {
        frame.MakeInvalid();
      } else {
        populated_any = true;
      }
    }
  }
  return populated_any;
}

void Filter::FilterCursor::Shutdown() { input_cursor_->Shutdown(); }

void Filter::FilterCursor::Reset() { input_cursor_->Reset(); }

Produce::Produce(const std::shared_ptr<LogicalOperator> &input, const std::vector<NamedExpression *> &named_expressions)
    : input_(input ? input : std::make_shared<Once>()), named_expressions_(named_expressions) {}

ACCEPT_WITH_INPUT(Produce)

UniqueCursorPtr Produce::MakeCursor(utils::MemoryResource *mem) const {
  EventCounter::IncrementCounter(EventCounter::ProduceOperator);

  return MakeUniqueCursorPtr<ProduceCursor>(mem, *this, mem);
}

std::vector<Symbol> Produce::OutputSymbols(const SymbolTable &symbol_table) const {
  std::vector<Symbol> symbols;
  for (const auto &named_expr : named_expressions_) {
    symbols.emplace_back(symbol_table.at(*named_expr));
  }
  return symbols;
}

std::vector<Symbol> Produce::ModifiedSymbols(const SymbolTable &table) const { return OutputSymbols(table); }

Produce::ProduceCursor::ProduceCursor(const Produce &self, utils::MemoryResource *mem)
    : self_(self), input_cursor_(self_.input_->MakeCursor(mem)) {}

bool Produce::ProduceCursor::Pull(Frame &frame, ExecutionContext &context) {
  SCOPED_PROFILE_OP("Produce");

  if (input_cursor_->Pull(frame, context)) {
    // Produce should always yield the latest results.
    ExpressionEvaluator evaluator(&frame, context.symbol_table, context.evaluation_context, context.request_router,
                                  storage::v3::View::NEW);
    for (auto *named_expr : self_.named_expressions_) named_expr->Accept(evaluator);

    return true;
  }
  return false;
}

bool Produce::ProduceCursor::PullMultiple(MultiFrame &multi_frame, ExecutionContext &context) {
  SCOPED_PROFILE_OP("ProduceMF");

  if (!input_cursor_->PullMultiple(multi_frame, context)) {
    return false;
  }

  auto iterator_for_valid_frame_only = multi_frame.GetValidFramesModifier();

  for (auto &frame : iterator_for_valid_frame_only) {
    // Produce should always yield the latest results.
    ExpressionEvaluator evaluator(&frame, context.symbol_table, context.evaluation_context, context.request_router,
                                  storage::v3::View::NEW);

    for (auto *named_expr : self_.named_expressions_) {
      named_expr->Accept(evaluator);
    }
  }

  return true;
}

void Produce::ProduceCursor::Shutdown() { input_cursor_->Shutdown(); }

void Produce::ProduceCursor::Reset() { input_cursor_->Reset(); }

Delete::Delete(const std::shared_ptr<LogicalOperator> &input_, const std::vector<Expression *> &expressions,
               bool detach_)
    : input_(input_), expressions_(expressions), detach_(detach_) {}

ACCEPT_WITH_INPUT(Delete)

UniqueCursorPtr Delete::MakeCursor(utils::MemoryResource *mem) const {
  EventCounter::IncrementCounter(EventCounter::DeleteOperator);

  return MakeUniqueCursorPtr<DeleteCursor>(mem, *this, mem);
}

std::vector<Symbol> Delete::ModifiedSymbols(const SymbolTable &table) const { return input_->ModifiedSymbols(table); }

Delete::DeleteCursor::DeleteCursor(const Delete &self, utils::MemoryResource *mem)
    : self_(self), input_cursor_(self_.input_->MakeCursor(mem)) {}

bool Delete::DeleteCursor::Pull(Frame & /*frame*/, ExecutionContext & /*context*/) { return false; }

bool Delete::DeleteCursor::PullMultiple(MultiFrame & /*multi_frame*/, ExecutionContext & /*context*/) { return false; }

void Delete::DeleteCursor::Shutdown() { input_cursor_->Shutdown(); }

void Delete::DeleteCursor::Reset() { input_cursor_->Reset(); }

SetProperty::SetProperty(const std::shared_ptr<LogicalOperator> &input, storage::v3::PropertyId property,
                         PropertyLookup *lhs, Expression *rhs)
    : input_(input), property_(property), lhs_(lhs), rhs_(rhs) {}

ACCEPT_WITH_INPUT(SetProperty)

UniqueCursorPtr SetProperty::MakeCursor(utils::MemoryResource *mem) const {
  EventCounter::IncrementCounter(EventCounter::SetPropertyOperator);

  return MakeUniqueCursorPtr<SetPropertyCursor>(mem, *this, mem);
}

std::vector<Symbol> SetProperty::ModifiedSymbols(const SymbolTable &table) const {
  return input_->ModifiedSymbols(table);
}

SetProperty::SetPropertyCursor::SetPropertyCursor(const SetProperty &self, utils::MemoryResource *mem)
    : self_(self), input_cursor_(self.input_->MakeCursor(mem)) {}

bool SetProperty::SetPropertyCursor::Pull(Frame & /*frame*/, ExecutionContext & /*context*/) { return false; }

void SetProperty::SetPropertyCursor::Shutdown() { input_cursor_->Shutdown(); }

void SetProperty::SetPropertyCursor::Reset() { input_cursor_->Reset(); }

SetProperties::SetProperties(const std::shared_ptr<LogicalOperator> &input, Symbol input_symbol, Expression *rhs, Op op)
    : input_(input), input_symbol_(input_symbol), rhs_(rhs), op_(op) {}

ACCEPT_WITH_INPUT(SetProperties)

UniqueCursorPtr SetProperties::MakeCursor(utils::MemoryResource *mem) const {
  EventCounter::IncrementCounter(EventCounter::SetPropertiesOperator);

  return MakeUniqueCursorPtr<SetPropertiesCursor>(mem, *this, mem);
}

std::vector<Symbol> SetProperties::ModifiedSymbols(const SymbolTable &table) const {
  return input_->ModifiedSymbols(table);
}

SetProperties::SetPropertiesCursor::SetPropertiesCursor(const SetProperties &self, utils::MemoryResource *mem)
    : self_(self), input_cursor_(self.input_->MakeCursor(mem)) {}

bool SetProperties::SetPropertiesCursor::Pull(Frame &frame, ExecutionContext &context) {
  SCOPED_PROFILE_OP("SetProperties");
  return false;
}

void SetProperties::SetPropertiesCursor::Shutdown() { input_cursor_->Shutdown(); }

void SetProperties::SetPropertiesCursor::Reset() { input_cursor_->Reset(); }

SetLabels::SetLabels(const std::shared_ptr<LogicalOperator> &input, Symbol input_symbol,
                     const std::vector<storage::v3::LabelId> &labels)
    : input_(input), input_symbol_(input_symbol), labels_(labels) {}

ACCEPT_WITH_INPUT(SetLabels)

UniqueCursorPtr SetLabels::MakeCursor(utils::MemoryResource *mem) const {
  EventCounter::IncrementCounter(EventCounter::SetLabelsOperator);

  return MakeUniqueCursorPtr<SetLabelsCursor>(mem, *this, mem);
}

std::vector<Symbol> SetLabels::ModifiedSymbols(const SymbolTable &table) const {
  return input_->ModifiedSymbols(table);
}

SetLabels::SetLabelsCursor::SetLabelsCursor(const SetLabels &self, utils::MemoryResource *mem)
    : self_(self), input_cursor_(self.input_->MakeCursor(mem)) {}

bool SetLabels::SetLabelsCursor::Pull(Frame &frame, ExecutionContext &context) {
  SCOPED_PROFILE_OP("SetLabels");
  return false;
}

void SetLabels::SetLabelsCursor::Shutdown() { input_cursor_->Shutdown(); }

void SetLabels::SetLabelsCursor::Reset() { input_cursor_->Reset(); }

RemoveProperty::RemoveProperty(const std::shared_ptr<LogicalOperator> &input, storage::v3::PropertyId property,
                               PropertyLookup *lhs)
    : input_(input), property_(property), lhs_(lhs) {}

ACCEPT_WITH_INPUT(RemoveProperty)

UniqueCursorPtr RemoveProperty::MakeCursor(utils::MemoryResource *mem) const {
  EventCounter::IncrementCounter(EventCounter::RemovePropertyOperator);

  return MakeUniqueCursorPtr<RemovePropertyCursor>(mem, *this, mem);
}

std::vector<Symbol> RemoveProperty::ModifiedSymbols(const SymbolTable &table) const {
  return input_->ModifiedSymbols(table);
}

RemoveProperty::RemovePropertyCursor::RemovePropertyCursor(const RemoveProperty &self, utils::MemoryResource *mem)
    : self_(self), input_cursor_(self.input_->MakeCursor(mem)) {}

bool RemoveProperty::RemovePropertyCursor::Pull(Frame &frame, ExecutionContext &context) {
  SCOPED_PROFILE_OP("RemoveProperty");
  return false;
}

void RemoveProperty::RemovePropertyCursor::Shutdown() { input_cursor_->Shutdown(); }

void RemoveProperty::RemovePropertyCursor::Reset() { input_cursor_->Reset(); }

RemoveLabels::RemoveLabels(const std::shared_ptr<LogicalOperator> &input, Symbol input_symbol,
                           const std::vector<storage::v3::LabelId> &labels)
    : input_(input), input_symbol_(input_symbol), labels_(labels) {}

ACCEPT_WITH_INPUT(RemoveLabels)

UniqueCursorPtr RemoveLabels::MakeCursor(utils::MemoryResource *mem) const {
  EventCounter::IncrementCounter(EventCounter::RemoveLabelsOperator);

  return MakeUniqueCursorPtr<RemoveLabelsCursor>(mem, *this, mem);
}

std::vector<Symbol> RemoveLabels::ModifiedSymbols(const SymbolTable &table) const {
  return input_->ModifiedSymbols(table);
}

RemoveLabels::RemoveLabelsCursor::RemoveLabelsCursor(const RemoveLabels &self, utils::MemoryResource *mem)
    : self_(self), input_cursor_(self.input_->MakeCursor(mem)) {}

bool RemoveLabels::RemoveLabelsCursor::Pull(Frame &frame, ExecutionContext &context) {
  SCOPED_PROFILE_OP("RemoveLabels");
  return false;
}

void RemoveLabels::RemoveLabelsCursor::Shutdown() { input_cursor_->Shutdown(); }

void RemoveLabels::RemoveLabelsCursor::Reset() { input_cursor_->Reset(); }

EdgeUniquenessFilter::EdgeUniquenessFilter(const std::shared_ptr<LogicalOperator> &input, Symbol expand_symbol,
                                           const std::vector<Symbol> &previous_symbols)
    : input_(input), expand_symbol_(expand_symbol), previous_symbols_(previous_symbols) {}

ACCEPT_WITH_INPUT(EdgeUniquenessFilter)

UniqueCursorPtr EdgeUniquenessFilter::MakeCursor(utils::MemoryResource *mem) const {
  EventCounter::IncrementCounter(EventCounter::EdgeUniquenessFilterOperator);

  return MakeUniqueCursorPtr<EdgeUniquenessFilterCursor>(mem, *this, mem);
}

std::vector<Symbol> EdgeUniquenessFilter::ModifiedSymbols(const SymbolTable &table) const {
  return input_->ModifiedSymbols(table);
}

EdgeUniquenessFilter::EdgeUniquenessFilterCursor::EdgeUniquenessFilterCursor(const EdgeUniquenessFilter &self,
                                                                             utils::MemoryResource *mem)
    : self_(self), input_cursor_(self.input_->MakeCursor(mem)) {}

namespace {
/**
 * Returns true if:
 *    - a and b are either edge or edge-list values, and there
 *    is at least one matching edge in the two values
 */
bool ContainsSameEdge(const TypedValue &a, const TypedValue &b) {
  auto compare_to_list = [](const TypedValue &list, const TypedValue &other) {
    for (const TypedValue &list_elem : list.ValueList())
      if (ContainsSameEdge(list_elem, other)) return true;
    return false;
  };

  if (a.type() == TypedValue::Type::List) return compare_to_list(a, b);
  if (b.type() == TypedValue::Type::List) return compare_to_list(b, a);

  return a.ValueEdge() == b.ValueEdge();
}
}  // namespace

bool EdgeUniquenessFilter::EdgeUniquenessFilterCursor::Pull(Frame &frame, ExecutionContext &context) {
  SCOPED_PROFILE_OP("EdgeUniquenessFilter");

  auto expansion_ok = [&]() {
    const auto &expand_value = frame[self_.expand_symbol_];
    for (const auto &previous_symbol : self_.previous_symbols_) {
      const auto &previous_value = frame[previous_symbol];
      // This shouldn't raise a TypedValueException, because the planner
      // makes sure these are all of the expected type. In case they are not
      // an error should be raised long before this code is executed.
      if (ContainsSameEdge(previous_value, expand_value)) return false;
    }
    return true;
  };

  while (input_cursor_->Pull(frame, context))
    if (expansion_ok()) return true;
  return false;
}

void EdgeUniquenessFilter::EdgeUniquenessFilterCursor::Shutdown() { input_cursor_->Shutdown(); }

void EdgeUniquenessFilter::EdgeUniquenessFilterCursor::Reset() { input_cursor_->Reset(); }

Accumulate::Accumulate(const std::shared_ptr<LogicalOperator> &input, const std::vector<Symbol> &symbols,
                       bool advance_command)
    : input_(input), symbols_(symbols), advance_command_(advance_command) {}

ACCEPT_WITH_INPUT(Accumulate)

std::vector<Symbol> Accumulate::ModifiedSymbols(const SymbolTable &) const { return symbols_; }

UniqueCursorPtr Accumulate::MakeCursor(utils::MemoryResource *mem) const {
  EventCounter::IncrementCounter(EventCounter::AccumulateOperator);
  throw QueryRuntimeException("Accumulate is not supported");
}

Aggregate::Aggregate(const std::shared_ptr<LogicalOperator> &input, const std::vector<Aggregate::Element> &aggregations,
                     const std::vector<Expression *> &group_by, const std::vector<Symbol> &remember)
    : input_(input ? input : std::make_shared<Once>()),
      aggregations_(aggregations),
      group_by_(group_by),
      remember_(remember) {}

ACCEPT_WITH_INPUT(Aggregate)

std::vector<Symbol> Aggregate::ModifiedSymbols(const SymbolTable &) const {
  auto symbols = remember_;
  for (const auto &elem : aggregations_) symbols.push_back(elem.output_sym);
  return symbols;
}

namespace {
/** Returns the default TypedValue for an Aggregation element.
 * This value is valid both for returning when where are no inputs
 * to the aggregation op, and for initializing an aggregation result
 * when there are */
TypedValue DefaultAggregationOpValue(const Aggregate::Element &element, utils::MemoryResource *memory) {
  switch (element.op) {
    case Aggregation::Op::COUNT:
      return TypedValue(0, memory);
    case Aggregation::Op::SUM:
    case Aggregation::Op::MIN:
    case Aggregation::Op::MAX:
    case Aggregation::Op::AVG:
      return TypedValue(memory);
    case Aggregation::Op::COLLECT_LIST:
      return TypedValue(TypedValue::TVector(memory));
    case Aggregation::Op::COLLECT_MAP:
      return TypedValue(TypedValue::TMap(memory));
  }
}
}  // namespace

class AggregateCursor : public Cursor {
 public:
  AggregateCursor(const Aggregate &self, utils::MemoryResource *mem)
      : self_(self), input_cursor_(self_.input_->MakeCursor(mem)), aggregation_(mem) {}

  bool Pull(Frame &frame, ExecutionContext &context) override {
    SCOPED_PROFILE_OP("Aggregate");

    if (!pulled_all_input_) {
      ProcessAll(&frame, &context);
      pulled_all_input_ = true;
      aggregation_it_ = aggregation_.begin();

      // in case there is no input and no group_bys we need to return true
      // just this once
      if (aggregation_.empty() && self_.group_by_.empty()) {
        auto *pull_memory = context.evaluation_context.memory;
        // place default aggregation values on the frame
        for (const auto &elem : self_.aggregations_)
          frame[elem.output_sym] = DefaultAggregationOpValue(elem, pull_memory);
        // place null as remember values on the frame
        for (const Symbol &remember_sym : self_.remember_) frame[remember_sym] = TypedValue(pull_memory);
        return true;
      }
    }

    if (aggregation_it_ == aggregation_.end()) return false;

    // place aggregation values on the frame
    auto aggregation_values_it = aggregation_it_->second.values_.begin();
    for (const auto &aggregation_elem : self_.aggregations_)
      frame[aggregation_elem.output_sym] = *aggregation_values_it++;

    // place remember values on the frame
    auto remember_values_it = aggregation_it_->second.remember_.begin();
    for (const Symbol &remember_sym : self_.remember_) frame[remember_sym] = *remember_values_it++;

    ++aggregation_it_;
    return true;
  }

  bool PullMultiple(MultiFrame &multi_frame, ExecutionContext &context) override {
    SCOPED_PROFILE_OP("AggregateMF");

    if (!pulled_all_input_) {
      ProcessAll(multi_frame, &context);
      pulled_all_input_ = true;
      MG_ASSERT(!multi_frame.HasValidFrame(), "ProcessAll didn't consumed all input frames!");
      aggregation_it_ = aggregation_.begin();

      // in case there is no input and no group_bys we need to return true
      // just this once
      if (aggregation_.empty() && self_.group_by_.empty()) {
        auto frame = multi_frame.GetFirstFrame();
        frame.MakeValid();
        auto *pull_memory = context.evaluation_context.memory;
        // place default aggregation values on the frame
        for (const auto &elem : self_.aggregations_) {
          frame[elem.output_sym] = DefaultAggregationOpValue(elem, pull_memory);
        }
        // place null as remember values on the frame
        for (const Symbol &remember_sym : self_.remember_) {
          frame[remember_sym] = TypedValue(pull_memory);
        }
        return true;
      }
    }

    if (aggregation_it_ == aggregation_.end()) {
      return false;
    }

    // place aggregation values on the frame
    auto &frame = multi_frame.GetFirstFrame();
    frame.MakeValid();
    auto aggregation_values_it = aggregation_it_->second.values_.begin();
    for (const auto &aggregation_elem : self_.aggregations_) {
      frame[aggregation_elem.output_sym] = *aggregation_values_it++;
    }

    // place remember values on the frame
    auto remember_values_it = aggregation_it_->second.remember_.begin();
    for (const Symbol &remember_sym : self_.remember_) {
      frame[remember_sym] = *remember_values_it++;
    }

    aggregation_it_++;
    return true;
  }

  void Shutdown() override { input_cursor_->Shutdown(); }

  void Reset() override {
    input_cursor_->Reset();
    aggregation_.clear();
    aggregation_it_ = aggregation_.begin();
    pulled_all_input_ = false;
  }

 private:
  // Data structure for a single aggregation cache.
  // Does NOT include the group-by values since those are a key in the
  // aggregation map. The vectors in an AggregationValue contain one element for
  // each aggregation in this LogicalOp.
  struct AggregationValue {
    explicit AggregationValue(utils::MemoryResource *mem) : counts_(mem), values_(mem), remember_(mem) {}

    // how many input rows have been aggregated in respective values_ element so
    // far
    // TODO: The counting value type should be changed to an unsigned type once
    // TypedValue can support signed integer values larger than 64bits so that
    // precision isn't lost.
    utils::pmr::vector<int64_t> counts_;
    // aggregated values. Initially Null (until at least one input row with a
    // valid value gets processed)
    utils::pmr::vector<TypedValue> values_;
    // remember values.
    utils::pmr::vector<TypedValue> remember_;
  };

  const Aggregate &self_;
  const UniqueCursorPtr input_cursor_;
  // storage for aggregated data
  // map key is the vector of group-by values
  // map value is an AggregationValue struct
  utils::pmr::unordered_map<utils::pmr::vector<TypedValue>, AggregationValue,
                            // use FNV collection hashing specialized for a
                            // vector of TypedValues
                            utils::FnvCollection<utils::pmr::vector<TypedValue>, TypedValue, TypedValue::Hash>,
                            // custom equality
                            TypedValueVectorEqual>
      aggregation_;
  // iterator over the accumulated cache
  decltype(aggregation_.begin()) aggregation_it_ = aggregation_.begin();
  // this LogicalOp pulls all from the input on it's first pull
  // this switch tracks if this has been performed
  bool pulled_all_input_{false};

  /**
   * Pulls from the input operator until exhausted and aggregates the
   * results. If the input operator is not provided, a single call
   * to ProcessOne is issued.
   *
   * Accumulation automatically groups the results so that `aggregation_`
   * cache cardinality depends on number of
   * aggregation results, and not on the number of inputs.
   */
  void ProcessAll(Frame *frame, ExecutionContext *context) {
    ExpressionEvaluator evaluator(frame, context->symbol_table, context->evaluation_context, context->request_router,
                                  storage::v3::View::NEW);
    while (input_cursor_->Pull(*frame, *context)) {
      ProcessOne(*frame, &evaluator);
    }

    CalculateAverages(*context);
  }

  void ProcessAll(MultiFrame &multi_frame, ExecutionContext *context) {
    while (input_cursor_->PullMultiple(multi_frame, *context)) {
      auto valid_frames_modifier =
          multi_frame.GetValidFramesConsumer();  // consumer is needed i.o. reader because of the evaluator

      for (auto &frame : valid_frames_modifier) {
        ExpressionEvaluator evaluator(&frame, context->symbol_table, context->evaluation_context,
                                      context->request_router, storage::v3::View::NEW);
        ProcessOne(frame, &evaluator);
        frame.MakeInvalid();
      }
    }

    CalculateAverages(*context);
  }

  /**
   * Performs a single accumulation.
   */
  void ProcessOne(const Frame &frame, ExpressionEvaluator *evaluator) {
    auto *mem = aggregation_.get_allocator().GetMemoryResource();
    utils::pmr::vector<TypedValue> group_by(mem);
    group_by.reserve(self_.group_by_.size());
    for (Expression *expression : self_.group_by_) {
      group_by.emplace_back(expression->Accept(*evaluator));
    }
    auto &agg_value = aggregation_.try_emplace(std::move(group_by), mem).first->second;
    EnsureInitialized(frame, &agg_value);
    Update(evaluator, &agg_value);
  }

  void CalculateAverages(ExecutionContext &context) {
    for (size_t pos = 0; pos < self_.aggregations_.size(); ++pos) {
      if (self_.aggregations_[pos].op != Aggregation::Op::AVG) continue;
      for (auto &kv : aggregation_) {
        AggregationValue &agg_value = kv.second;
        auto count = agg_value.counts_[pos];
        auto *pull_memory = context.evaluation_context.memory;
        if (count > 0) {
          agg_value.values_[pos] = agg_value.values_[pos] / TypedValue(static_cast<double>(count), pull_memory);
        }
      }
    }
  }

  /** Ensures the new AggregationValue has been initialized. This means
   * that the value vectors are filled with an appropriate number of Nulls,
   * counts are set to 0 and remember values are remembered.
   */
  void EnsureInitialized(const Frame &frame, AggregateCursor::AggregationValue *agg_value) const {
    if (!agg_value->values_.empty()) return;

    for (const auto &agg_elem : self_.aggregations_) {
      auto *mem = agg_value->values_.get_allocator().GetMemoryResource();
      agg_value->values_.emplace_back(DefaultAggregationOpValue(agg_elem, mem));
    }
    agg_value->counts_.resize(self_.aggregations_.size(), 0);

    for (const Symbol &remember_sym : self_.remember_) agg_value->remember_.push_back(frame[remember_sym]);
  }

  /** Updates the given AggregationValue with new data. Assumes that
   * the AggregationValue has been initialized */
  void Update(ExpressionEvaluator *evaluator, AggregateCursor::AggregationValue *agg_value) {
    DMG_ASSERT(self_.aggregations_.size() == agg_value->values_.size(),
               "Expected as much AggregationValue.values_ as there are "
               "aggregations.");
    DMG_ASSERT(self_.aggregations_.size() == agg_value->counts_.size(),
               "Expected as much AggregationValue.counts_ as there are "
               "aggregations.");

    // we iterate over counts, values and aggregation info at the same time
    auto count_it = agg_value->counts_.begin();
    auto value_it = agg_value->values_.begin();
    auto agg_elem_it = self_.aggregations_.begin();
    for (; count_it < agg_value->counts_.end(); count_it++, value_it++, agg_elem_it++) {
      // COUNT(*) is the only case where input expression is optional
      // handle it here
      auto *input_expr_ptr = agg_elem_it->value;
      if (!input_expr_ptr) {
        *count_it += 1;
        *value_it = *count_it;
        continue;
      }

      TypedValue input_value = input_expr_ptr->Accept(*evaluator);

      // Aggregations skip Null input values.
      if (input_value.IsNull()) continue;
      const auto &agg_op = agg_elem_it->op;
      *count_it += 1;
      if (*count_it == 1) {
        // first value, nothing to aggregate. check type, set and continue.
        switch (agg_op) {
          case Aggregation::Op::MIN:
          case Aggregation::Op::MAX:
            *value_it = input_value;
            EnsureOkForMinMax(input_value);
            break;
          case Aggregation::Op::SUM:
          case Aggregation::Op::AVG:
            *value_it = input_value;
            EnsureOkForAvgSum(input_value);
            break;
          case Aggregation::Op::COUNT:
            *value_it = 1;
            break;
          case Aggregation::Op::COLLECT_LIST:
            value_it->ValueList().push_back(input_value);
            break;
          case Aggregation::Op::COLLECT_MAP:
            auto key = agg_elem_it->key->Accept(*evaluator);
            if (key.type() != TypedValue::Type::String) throw QueryRuntimeException("Map key must be a string.");
            value_it->ValueMap().emplace(key.ValueString(), input_value);
            break;
        }
        continue;
      }

      // aggregation of existing values
      switch (agg_op) {
        case Aggregation::Op::COUNT:
          *value_it = *count_it;
          break;
        case Aggregation::Op::MIN: {
          EnsureOkForMinMax(input_value);
          try {
            TypedValue comparison_result = input_value < *value_it;
            // since we skip nulls we either have a valid comparison, or
            // an exception was just thrown above
            // safe to assume a bool TypedValue
            if (comparison_result.ValueBool()) *value_it = input_value;
          } catch (const expr::TypedValueException &) {
            throw QueryRuntimeException("Unable to get MIN of '{}' and '{}'.", input_value.type(), value_it->type());
          }
          break;
        }
        case Aggregation::Op::MAX: {
          //  all comments as for Op::Min
          EnsureOkForMinMax(input_value);
          try {
            TypedValue comparison_result = input_value > *value_it;
            if (comparison_result.ValueBool()) *value_it = input_value;
          } catch (const expr::TypedValueException &) {
            throw QueryRuntimeException("Unable to get MAX of '{}' and '{}'.", input_value.type(), value_it->type());
          }
          break;
        }
        case Aggregation::Op::AVG:
        // for averaging we sum first and divide by count once all
        // the input has been processed
        case Aggregation::Op::SUM:
          EnsureOkForAvgSum(input_value);
          *value_it = *value_it + input_value;
          break;
        case Aggregation::Op::COLLECT_LIST:
          value_it->ValueList().push_back(input_value);
          break;
        case Aggregation::Op::COLLECT_MAP:
          auto key = agg_elem_it->key->Accept(*evaluator);
          if (key.type() != TypedValue::Type::String) throw QueryRuntimeException("Map key must be a string.");
          value_it->ValueMap().emplace(key.ValueString(), input_value);
          break;
      }  // end switch over Aggregation::Op enum
    }    // end loop over all aggregations
  }

  /** Checks if the given TypedValue is legal in MIN and MAX. If not
   * an appropriate exception is thrown. */
  static void EnsureOkForMinMax(const TypedValue &value) {
    switch (value.type()) {
      case TypedValue::Type::Bool:
      case TypedValue::Type::Int:
      case TypedValue::Type::Double:
      case TypedValue::Type::String:
        return;
      default:
        throw QueryRuntimeException(
            "Only boolean, numeric and string values are allowed in "
            "MIN and MAX aggregations.");
    }
  }

  /** Checks if the given TypedValue is legal in AVG and SUM. If not
   * an appropriate exception is thrown. */
  static void EnsureOkForAvgSum(const TypedValue &value) {
    switch (value.type()) {
      case TypedValue::Type::Int:
      case TypedValue::Type::Double:
        return;
      default:
        throw QueryRuntimeException("Only numeric values allowed in SUM and AVG aggregations.");
    }
  }
};

UniqueCursorPtr Aggregate::MakeCursor(utils::MemoryResource *mem) const {
  EventCounter::IncrementCounter(EventCounter::AggregateOperator);

  return MakeUniqueCursorPtr<AggregateCursor>(mem, *this, mem);
}

Skip::Skip(const std::shared_ptr<LogicalOperator> &input, Expression *expression)
    : input_(input), expression_(expression) {}

ACCEPT_WITH_INPUT(Skip)

UniqueCursorPtr Skip::MakeCursor(utils::MemoryResource *mem) const {
  EventCounter::IncrementCounter(EventCounter::SkipOperator);

  return MakeUniqueCursorPtr<SkipCursor>(mem, *this, mem);
}

std::vector<Symbol> Skip::OutputSymbols(const SymbolTable &symbol_table) const {
  // Propagate this to potential Produce.
  return input_->OutputSymbols(symbol_table);
}

std::vector<Symbol> Skip::ModifiedSymbols(const SymbolTable &table) const { return input_->ModifiedSymbols(table); }

Skip::SkipCursor::SkipCursor(const Skip &self, utils::MemoryResource *mem)
    : self_(self), input_cursor_(self_.input_->MakeCursor(mem)) {}

bool Skip::SkipCursor::Pull(Frame &frame, ExecutionContext &context) {
  SCOPED_PROFILE_OP("Skip");

  while (input_cursor_->Pull(frame, context)) {
    if (to_skip_ == -1) {
      // First successful pull from the input, evaluate the skip expression.
      // The skip expression doesn't contain identifiers so graph view
      // parameter is not important.
      ExpressionEvaluator evaluator(&frame, context.symbol_table, context.evaluation_context, context.request_router,
                                    storage::v3::View::OLD);
      TypedValue to_skip = self_.expression_->Accept(evaluator);
      if (to_skip.type() != TypedValue::Type::Int)
        throw QueryRuntimeException("Number of elements to skip must be an integer.");

      to_skip_ = to_skip.ValueInt();
      if (to_skip_ < 0) throw QueryRuntimeException("Number of elements to skip must be non-negative.");
    }

    if (skipped_++ < to_skip_) continue;
    return true;
  }
  return false;
}

void Skip::SkipCursor::Shutdown() { input_cursor_->Shutdown(); }

void Skip::SkipCursor::Reset() {
  input_cursor_->Reset();
  to_skip_ = -1;
  skipped_ = 0;
}

Limit::Limit(const std::shared_ptr<LogicalOperator> &input, Expression *expression)
    : input_(input), expression_(expression) {}

ACCEPT_WITH_INPUT(Limit)

UniqueCursorPtr Limit::MakeCursor(utils::MemoryResource *mem) const {
  EventCounter::IncrementCounter(EventCounter::LimitOperator);

  return MakeUniqueCursorPtr<LimitCursor>(mem, *this, mem);
}

std::vector<Symbol> Limit::OutputSymbols(const SymbolTable &symbol_table) const {
  // Propagate this to potential Produce.
  return input_->OutputSymbols(symbol_table);
}

std::vector<Symbol> Limit::ModifiedSymbols(const SymbolTable &table) const { return input_->ModifiedSymbols(table); }

Limit::LimitCursor::LimitCursor(const Limit &self, utils::MemoryResource *mem)
    : self_(self), input_cursor_(self_.input_->MakeCursor(mem)) {}

bool Limit::LimitCursor::Pull(Frame &frame, ExecutionContext &context) {
  SCOPED_PROFILE_OP("Limit");

  // We need to evaluate the limit expression before the first input Pull
  // because it might be 0 and thereby we shouldn't Pull from input at all.
  // We can do this before Pulling from the input because the limit expression
  // is not allowed to contain any identifiers.
  if (limit_ == -1) {
    // Limit expression doesn't contain identifiers so graph view is not
    // important.
    ExpressionEvaluator evaluator(&frame, context.symbol_table, context.evaluation_context, context.request_router,
                                  storage::v3::View::OLD);
    TypedValue limit = self_.expression_->Accept(evaluator);
    if (limit.type() != TypedValue::Type::Int)
      throw QueryRuntimeException("Limit on number of returned elements must be an integer.");

    limit_ = limit.ValueInt();
    if (limit_ < 0) throw QueryRuntimeException("Limit on number of returned elements must be non-negative.");
  }

  // check we have not exceeded the limit before pulling
  if (pulled_++ >= limit_) return false;

  return input_cursor_->Pull(frame, context);
}

void Limit::LimitCursor::Shutdown() { input_cursor_->Shutdown(); }

void Limit::LimitCursor::Reset() {
  input_cursor_->Reset();
  limit_ = -1;
  pulled_ = 0;
}

OrderBy::OrderBy(const std::shared_ptr<LogicalOperator> &input, const std::vector<SortItem> &order_by,
                 const std::vector<Symbol> &output_symbols)
    : input_(input), output_symbols_(output_symbols) {
  // split the order_by vector into two vectors of orderings and expressions
  std::vector<Ordering> ordering;
  ordering.reserve(order_by.size());
  order_by_.reserve(order_by.size());
  for (const auto &ordering_expression_pair : order_by) {
    ordering.emplace_back(ordering_expression_pair.ordering);
    order_by_.emplace_back(ordering_expression_pair.expression);
  }
  compare_ = TypedValueVectorCompare(ordering);
}

ACCEPT_WITH_INPUT(OrderBy)

std::vector<Symbol> OrderBy::OutputSymbols(const SymbolTable &symbol_table) const {
  // Propagate this to potential Produce.
  return input_->OutputSymbols(symbol_table);
}

std::vector<Symbol> OrderBy::ModifiedSymbols(const SymbolTable &table) const { return input_->ModifiedSymbols(table); }

class OrderByCursor : public Cursor {
 public:
  OrderByCursor(const OrderBy &self, utils::MemoryResource *mem)
      : self_(self), input_cursor_(self_.input_->MakeCursor(mem)), cache_(mem) {}

  bool Pull(Frame &frame, ExecutionContext &context) override {
    SCOPED_PROFILE_OP("OrderBy");

    if (!did_pull_all_) {
      ExpressionEvaluator evaluator(&frame, context.symbol_table, context.evaluation_context, context.request_router,
                                    storage::v3::View::OLD);
      auto *mem = cache_.get_allocator().GetMemoryResource();
      while (input_cursor_->Pull(frame, context)) {
        // collect the order_by elements
        utils::pmr::vector<TypedValue> order_by(mem);
        order_by.reserve(self_.order_by_.size());
        for (auto expression_ptr : self_.order_by_) {
          order_by.emplace_back(expression_ptr->Accept(evaluator));
        }

        // collect the output elements
        utils::pmr::vector<TypedValue> output(mem);
        output.reserve(self_.output_symbols_.size());
        for (const Symbol &output_sym : self_.output_symbols_) output.emplace_back(frame[output_sym]);

        cache_.push_back(Element{std::move(order_by), std::move(output)});
      }

      std::sort(cache_.begin(), cache_.end(), [this](const auto &pair1, const auto &pair2) {
        return self_.compare_(pair1.order_by, pair2.order_by);
      });

      did_pull_all_ = true;
      cache_it_ = cache_.begin();
    }

    if (cache_it_ == cache_.end()) return false;

    if (MustAbort(context)) throw HintedAbortError();

    // place the output values on the frame
    DMG_ASSERT(self_.output_symbols_.size() == cache_it_->remember.size(),
               "Number of values does not match the number of output symbols "
               "in OrderBy");
    auto output_sym_it = self_.output_symbols_.begin();
    for (const TypedValue &output : cache_it_->remember) frame[*output_sym_it++] = output;

    cache_it_++;
    return true;
  }
  void Shutdown() override { input_cursor_->Shutdown(); }

  void Reset() override {
    input_cursor_->Reset();
    did_pull_all_ = false;
    cache_.clear();
    cache_it_ = cache_.begin();
  }

 private:
  struct Element {
    utils::pmr::vector<TypedValue> order_by;
    utils::pmr::vector<TypedValue> remember;
  };

  const OrderBy &self_;
  const UniqueCursorPtr input_cursor_;
  bool did_pull_all_{false};
  // a cache of elements pulled from the input
  // the cache is filled and sorted (only on first elem) on first Pull
  utils::pmr::vector<Element> cache_;
  // iterator over the cache_, maintains state between Pulls
  decltype(cache_.begin()) cache_it_ = cache_.begin();
};

UniqueCursorPtr OrderBy::MakeCursor(utils::MemoryResource *mem) const {
  EventCounter::IncrementCounter(EventCounter::OrderByOperator);

  return MakeUniqueCursorPtr<OrderByCursor>(mem, *this, mem);
}

Merge::Merge(const std::shared_ptr<LogicalOperator> &input, const std::shared_ptr<LogicalOperator> &merge_match,
             const std::shared_ptr<LogicalOperator> &merge_create)
    : input_(input ? input : std::make_shared<Once>()), merge_match_(merge_match), merge_create_(merge_create) {}

bool Merge::Accept(HierarchicalLogicalOperatorVisitor &visitor) {
  if (visitor.PreVisit(*this)) {
    input_->Accept(visitor) && merge_match_->Accept(visitor) && merge_create_->Accept(visitor);
  }
  return visitor.PostVisit(*this);
}

UniqueCursorPtr Merge::MakeCursor(utils::MemoryResource *mem) const {
  EventCounter::IncrementCounter(EventCounter::MergeOperator);

  return MakeUniqueCursorPtr<MergeCursor>(mem, *this, mem);
}

std::vector<Symbol> Merge::ModifiedSymbols(const SymbolTable &table) const {
  auto symbols = input_->ModifiedSymbols(table);
  // Match and create branches should have the same symbols, so just take one
  // of them.
  auto my_symbols = merge_match_->OutputSymbols(table);
  symbols.insert(symbols.end(), my_symbols.begin(), my_symbols.end());
  return symbols;
}

Merge::MergeCursor::MergeCursor(const Merge &self, utils::MemoryResource *mem)
    : input_cursor_(self.input_->MakeCursor(mem)),
      merge_match_cursor_(self.merge_match_->MakeCursor(mem)),
      merge_create_cursor_(self.merge_create_->MakeCursor(mem)) {}

bool Merge::MergeCursor::Pull(Frame &frame, ExecutionContext &context) {
  SCOPED_PROFILE_OP("Merge");

  while (true) {
    if (pull_input_) {
      if (input_cursor_->Pull(frame, context)) {
        // after a successful input from the input
        // reset merge_match (it's expand iterators maintain state)
        // and merge_create (could have a Once at the beginning)
        merge_match_cursor_->Reset();
        merge_create_cursor_->Reset();
      } else
        // input is exhausted, we're done
        return false;
    }

    // pull from the merge_match cursor
    if (merge_match_cursor_->Pull(frame, context)) {
      // if successful, next Pull from this should not pull_input_
      pull_input_ = false;
      return true;
    } else {
      // failed to Pull from the merge_match cursor
      if (pull_input_) {
        // if we have just now pulled from the input
        // and failed to pull from merge_match, we should create
        __attribute__((unused)) bool merge_create_pull_result = merge_create_cursor_->Pull(frame, context);
        DMG_ASSERT(merge_create_pull_result, "MergeCreate must never fail");
        return true;
      }
      // We have exhausted merge_match_cursor_ after 1 or more successful
      // Pulls. Attempt next input_cursor_ pull
      pull_input_ = true;
      continue;
    }
  }
}

void Merge::MergeCursor::Shutdown() {
  input_cursor_->Shutdown();
  merge_match_cursor_->Shutdown();
  merge_create_cursor_->Shutdown();
}

void Merge::MergeCursor::Reset() {
  input_cursor_->Reset();
  merge_match_cursor_->Reset();
  merge_create_cursor_->Reset();
  pull_input_ = true;
}

Optional::Optional(const std::shared_ptr<LogicalOperator> &input, const std::shared_ptr<LogicalOperator> &optional,
                   const std::vector<Symbol> &optional_symbols)
    : input_(input ? input : std::make_shared<Once>()), optional_(optional), optional_symbols_(optional_symbols) {}

bool Optional::Accept(HierarchicalLogicalOperatorVisitor &visitor) {
  if (visitor.PreVisit(*this)) {
    input_->Accept(visitor) && optional_->Accept(visitor);
  }
  return visitor.PostVisit(*this);
}

UniqueCursorPtr Optional::MakeCursor(utils::MemoryResource *mem) const {
  EventCounter::IncrementCounter(EventCounter::OptionalOperator);

  return MakeUniqueCursorPtr<OptionalCursor>(mem, *this, mem);
}

std::vector<Symbol> Optional::ModifiedSymbols(const SymbolTable &table) const {
  auto symbols = input_->ModifiedSymbols(table);
  auto my_symbols = optional_->ModifiedSymbols(table);
  symbols.insert(symbols.end(), my_symbols.begin(), my_symbols.end());
  return symbols;
}

Optional::OptionalCursor::OptionalCursor(const Optional &self, utils::MemoryResource *mem)
    : self_(self), input_cursor_(self.input_->MakeCursor(mem)), optional_cursor_(self.optional_->MakeCursor(mem)) {}

bool Optional::OptionalCursor::Pull(Frame &frame, ExecutionContext &context) {
  SCOPED_PROFILE_OP("Optional");

  while (true) {
    if (pull_input_) {
      if (input_cursor_->Pull(frame, context)) {
        // after a successful input from the input
        // reset optional_ (it's expand iterators maintain state)
        optional_cursor_->Reset();
      } else
        // input is exhausted, we're done
        return false;
    }

    // pull from the optional_ cursor
    if (optional_cursor_->Pull(frame, context)) {
      // if successful, next Pull from this should not pull_input_
      pull_input_ = false;
      return true;
    } else {
      // failed to Pull from the merge_match cursor
      if (pull_input_) {
        // if we have just now pulled from the input
        // and failed to pull from optional_ so set the
        // optional symbols to Null, ensure next time the
        // input gets pulled and return true
        for (const Symbol &sym : self_.optional_symbols_) frame[sym] = TypedValue(context.evaluation_context.memory);
        pull_input_ = true;
        return true;
      }
      // we have exhausted optional_cursor_ after 1 or more successful Pulls
      // attempt next input_cursor_ pull
      pull_input_ = true;
      continue;
    }
  }
}

void Optional::OptionalCursor::Shutdown() {
  input_cursor_->Shutdown();
  optional_cursor_->Shutdown();
}

void Optional::OptionalCursor::Reset() {
  input_cursor_->Reset();
  optional_cursor_->Reset();
  pull_input_ = true;
}

Unwind::Unwind(const std::shared_ptr<LogicalOperator> &input, Expression *input_expression, Symbol output_symbol)
    : input_(input ? input : std::make_shared<Once>()),
      input_expression_(input_expression),
      output_symbol_(output_symbol) {}

ACCEPT_WITH_INPUT(Unwind)

std::vector<Symbol> Unwind::ModifiedSymbols(const SymbolTable &table) const {
  auto symbols = input_->ModifiedSymbols(table);
  symbols.emplace_back(output_symbol_);
  return symbols;
}

class UnwindCursor : public Cursor {
 public:
  UnwindCursor(const Unwind &self, utils::MemoryResource *mem)
      : self_(self), input_cursor_(self.input_->MakeCursor(mem)), input_value_(mem) {}

  bool Pull(Frame &frame, ExecutionContext &context) override {
    SCOPED_PROFILE_OP("Unwind");
    while (true) {
      if (MustAbort(context)) throw HintedAbortError();
      // if we reached the end of our list of values
      // pull from the input
      if (input_value_it_ == input_value_.end()) {
        if (!input_cursor_->Pull(frame, context)) return false;

        // successful pull from input, initialize value and iterator
        SetInputValue(frame, context);
      }

      // if we reached the end of our list of values goto back to top
      if (input_value_it_ == input_value_.end()) continue;

      frame[self_.output_symbol_] = *input_value_it_++;
      return true;
    }
  }

  bool PullMultiple(MultiFrame &output_multi_frame, ExecutionContext &context) override {
    SCOPED_PROFILE_OP("UnwindMF");

    if (!own_multi_frame_.has_value()) {
      own_multi_frame_.emplace(MultiFrame(output_multi_frame.GetFirstFrame().elems().size(),
                                          kNumberOfFramesInMultiframe, output_multi_frame.GetMemoryResource()));
      own_frames_consumer_.emplace(own_multi_frame_->GetValidFramesConsumer());
      own_frames_it_ = own_frames_consumer_->begin();
    }

    auto output_frames_populator = output_multi_frame.GetInvalidFramesPopulator();
    auto populated_any = false;

    while (true) {
      switch (state_) {
        case State::PullInput: {
          if (!input_cursor_->PullMultiple(*own_multi_frame_, context)) {
            state_ = State::Exhausted;
            return populated_any;
          }
          own_frames_consumer_.emplace(own_multi_frame_->GetValidFramesConsumer());
          own_frames_it_ = own_frames_consumer_->begin();
          state_ = State::InitializeInputValue;
          break;
        }
        case State::InitializeInputValue: {
          if (own_frames_it_ == own_frames_consumer_->end()) {
            state_ = State::PullInput;
            continue;
          }
          SetInputValue(*own_frames_it_, context);
          state_ = State::PopulateOutput;
          break;
        }
        case State::PopulateOutput: {
          if (!output_multi_frame.HasInvalidFrame()) {
            return populated_any;
          }
          if (input_value_it_ == input_value_.end()) {
            own_frames_it_->MakeInvalid();
            ++own_frames_it_;
            state_ = State::InitializeInputValue;
            continue;
          }

          for (auto output_frame_it = output_frames_populator.begin();
               output_frame_it != output_frames_populator.end() && input_value_it_ != input_value_.end();
               ++output_frame_it) {
            auto &output_frame = *output_frame_it;
            output_frame = *own_frames_it_;
            output_frame[self_.output_symbol_] = std::move(*input_value_it_);
            input_value_it_++;
            populated_any = true;
          }
          break;
        }
        case State::Exhausted: {
          return populated_any;
        }
      }
    }
    return populated_any;
  }

  void Shutdown() override { input_cursor_->Shutdown(); }

  void Reset() override {
    input_cursor_->Reset();
    input_value_.clear();
    input_value_it_ = input_value_.end();
  }

  void SetInputValue(Frame &frame, ExecutionContext &context) {
    ExpressionEvaluator evaluator(&frame, context.symbol_table, context.evaluation_context, context.request_router,
                                  storage::v3::View::OLD);
    TypedValue input_value = self_.input_expression_->Accept(evaluator);
    if (input_value.type() != TypedValue::Type::List) {
      throw QueryRuntimeException("Argument of UNWIND must be a list, but '{}' was provided.", input_value.type());
    }
    // It would be nice if we could move it, however it can be tricky to make it work because of allocators and
    // different memory resources, be careful.
    input_value_ = std::move(input_value.ValueList());
    input_value_it_ = input_value_.begin();
  }

 private:
  using InputVector = utils::pmr::vector<TypedValue>;
  using InputIterator = InputVector::iterator;

  const Unwind &self_;
  const UniqueCursorPtr input_cursor_;
  // typed values we are unwinding and yielding
  InputVector input_value_;
  // current position in input_value_
  InputIterator input_value_it_ = input_value_.end();

  enum class State { PullInput, InitializeInputValue, PopulateOutput, Exhausted };

  State state_{State::PullInput};
  std::optional<MultiFrame> own_multi_frame_;
  std::optional<ValidFramesConsumer> own_frames_consumer_;
  ValidFramesConsumer::Iterator own_frames_it_;
};

UniqueCursorPtr Unwind::MakeCursor(utils::MemoryResource *mem) const {
  EventCounter::IncrementCounter(EventCounter::UnwindOperator);

  return MakeUniqueCursorPtr<UnwindCursor>(mem, *this, mem);
}

class DistinctCursor : public Cursor {
 public:
  DistinctCursor(const Distinct &self, utils::MemoryResource *mem)
      : self_(self), input_cursor_(self.input_->MakeCursor(mem)), seen_rows_(mem) {}

  bool Pull(Frame &frame, ExecutionContext &context) override {
    SCOPED_PROFILE_OP("Distinct");

    while (true) {
      if (!input_cursor_->Pull(frame, context)) return false;

      utils::pmr::vector<TypedValue> row(seen_rows_.get_allocator().GetMemoryResource());
      row.reserve(self_.value_symbols_.size());
      for (const auto &symbol : self_.value_symbols_) row.emplace_back(frame[symbol]);
      if (seen_rows_.insert(std::move(row)).second) return true;
    }
  }

  void Shutdown() override { input_cursor_->Shutdown(); }

  void Reset() override {
    input_cursor_->Reset();
    seen_rows_.clear();
  }

 private:
  const Distinct &self_;
  const UniqueCursorPtr input_cursor_;
  // a set of already seen rows
  utils::pmr::unordered_set<utils::pmr::vector<TypedValue>,
                            // use FNV collection hashing specialized for a
                            // vector of TypedValue
                            utils::FnvCollection<utils::pmr::vector<TypedValue>, TypedValue, TypedValue::Hash>,
                            TypedValueVectorEqual>
      seen_rows_;
};

Distinct::Distinct(const std::shared_ptr<LogicalOperator> &input, const std::vector<Symbol> &value_symbols)
    : input_(input ? input : std::make_shared<Once>()), value_symbols_(value_symbols) {}

ACCEPT_WITH_INPUT(Distinct)

UniqueCursorPtr Distinct::MakeCursor(utils::MemoryResource *mem) const {
  EventCounter::IncrementCounter(EventCounter::DistinctOperator);

  return MakeUniqueCursorPtr<DistinctCursor>(mem, *this, mem);
}

std::vector<Symbol> Distinct::OutputSymbols(const SymbolTable &symbol_table) const {
  // Propagate this to potential Produce.
  return input_->OutputSymbols(symbol_table);
}

std::vector<Symbol> Distinct::ModifiedSymbols(const SymbolTable &table) const { return input_->ModifiedSymbols(table); }

Union::Union(const std::shared_ptr<LogicalOperator> &left_op, const std::shared_ptr<LogicalOperator> &right_op,
             const std::vector<Symbol> &union_symbols, const std::vector<Symbol> &left_symbols,
             const std::vector<Symbol> &right_symbols)
    : left_op_(left_op),
      right_op_(right_op),
      union_symbols_(union_symbols),
      left_symbols_(left_symbols),
      right_symbols_(right_symbols) {}

UniqueCursorPtr Union::MakeCursor(utils::MemoryResource *mem) const {
  EventCounter::IncrementCounter(EventCounter::UnionOperator);

  return MakeUniqueCursorPtr<Union::UnionCursor>(mem, *this, mem);
}

bool Union::Accept(HierarchicalLogicalOperatorVisitor &visitor) {
  if (visitor.PreVisit(*this)) {
    if (left_op_->Accept(visitor)) {
      right_op_->Accept(visitor);
    }
  }
  return visitor.PostVisit(*this);
}

std::vector<Symbol> Union::OutputSymbols(const SymbolTable &) const { return union_symbols_; }

std::vector<Symbol> Union::ModifiedSymbols(const SymbolTable &) const { return union_symbols_; }

WITHOUT_SINGLE_INPUT(Union);

Union::UnionCursor::UnionCursor(const Union &self, utils::MemoryResource *mem)
    : self_(self), left_cursor_(self.left_op_->MakeCursor(mem)), right_cursor_(self.right_op_->MakeCursor(mem)) {}

bool Union::UnionCursor::Pull(Frame &frame, ExecutionContext &context) {
  SCOPED_PROFILE_OP("Union");

  utils::pmr::unordered_map<std::string, TypedValue> results(context.evaluation_context.memory);
  if (left_cursor_->Pull(frame, context)) {
    // collect values from the left child
    for (const auto &output_symbol : self_.left_symbols_) {
      results[output_symbol.name()] = frame[output_symbol];
    }
  } else if (right_cursor_->Pull(frame, context)) {
    // collect values from the right child
    for (const auto &output_symbol : self_.right_symbols_) {
      results[output_symbol.name()] = frame[output_symbol];
    }
  } else {
    return false;
  }

  // put collected values on frame under union symbols
  for (const auto &symbol : self_.union_symbols_) {
    frame[symbol] = results[symbol.name()];
  }
  return true;
}

void Union::UnionCursor::Shutdown() {
  left_cursor_->Shutdown();
  right_cursor_->Shutdown();
}

void Union::UnionCursor::Reset() {
  left_cursor_->Reset();
  right_cursor_->Reset();
}

std::vector<Symbol> Cartesian::ModifiedSymbols(const SymbolTable &table) const {
  auto symbols = left_op_->ModifiedSymbols(table);
  auto right = right_op_->ModifiedSymbols(table);
  symbols.insert(symbols.end(), right.begin(), right.end());
  return symbols;
}

bool Cartesian::Accept(HierarchicalLogicalOperatorVisitor &visitor) {
  if (visitor.PreVisit(*this)) {
    left_op_->Accept(visitor) && right_op_->Accept(visitor);
  }
  return visitor.PostVisit(*this);
}

WITHOUT_SINGLE_INPUT(Cartesian);

namespace {

class CartesianCursor : public Cursor {
 public:
  CartesianCursor(const Cartesian &self, utils::MemoryResource *mem)
      : self_(self),
        left_op_frames_(mem),
        right_op_frame_(mem),
        left_op_cursor_(self.left_op_->MakeCursor(mem)),
        right_op_cursor_(self_.right_op_->MakeCursor(mem)) {
    MG_ASSERT(left_op_cursor_ != nullptr, "CartesianCursor: Missing left operator cursor.");
    MG_ASSERT(right_op_cursor_ != nullptr, "CartesianCursor: Missing right operator cursor.");
  }

  bool Pull(Frame &frame, ExecutionContext &context) override {
    SCOPED_PROFILE_OP("Cartesian");

    if (!cartesian_pull_initialized_) {
      // Pull all left_op frames.
      while (left_op_cursor_->Pull(frame, context)) {
        left_op_frames_.emplace_back(frame.elems().begin(), frame.elems().end());
      }

      // We're setting the iterator to 'end' here so it pulls the right
      // cursor.
      left_op_frames_it_ = left_op_frames_.end();
      cartesian_pull_initialized_ = true;
    }

    // If left operator yielded zero results there is no cartesian product.
    if (left_op_frames_.empty()) {
      return false;
    }

    auto restore_frame = [&frame](const auto &symbols, const auto &restore_from) {
      for (const auto &symbol : symbols) {
        frame[symbol] = restore_from[symbol.position()];
      }
    };

    if (left_op_frames_it_ == left_op_frames_.end()) {
      // Advance right_op_cursor_.
      if (!right_op_cursor_->Pull(frame, context)) return false;

      right_op_frame_.assign(frame.elems().begin(), frame.elems().end());
      left_op_frames_it_ = left_op_frames_.begin();
    } else {
      // Make sure right_op_cursor last pulled results are on frame.
      restore_frame(self_.right_symbols_, right_op_frame_);
    }

    if (MustAbort(context)) throw HintedAbortError();

    restore_frame(self_.left_symbols_, *left_op_frames_it_);
    left_op_frames_it_++;
    return true;
  }

  void Shutdown() override {
    left_op_cursor_->Shutdown();
    right_op_cursor_->Shutdown();
  }

  void Reset() override {
    left_op_cursor_->Reset();
    right_op_cursor_->Reset();
    right_op_frame_.clear();
    left_op_frames_.clear();
    left_op_frames_it_ = left_op_frames_.end();
    cartesian_pull_initialized_ = false;
  }

 private:
  const Cartesian &self_;
  utils::pmr::vector<utils::pmr::vector<TypedValue>> left_op_frames_;
  utils::pmr::vector<TypedValue> right_op_frame_;
  const UniqueCursorPtr left_op_cursor_;
  const UniqueCursorPtr right_op_cursor_;
  utils::pmr::vector<utils::pmr::vector<TypedValue>>::iterator left_op_frames_it_;
  bool cartesian_pull_initialized_{false};
};

}  // namespace

UniqueCursorPtr Cartesian::MakeCursor(utils::MemoryResource *mem) const {
  EventCounter::IncrementCounter(EventCounter::CartesianOperator);

  return MakeUniqueCursorPtr<CartesianCursor>(mem, *this, mem);
}

OutputTable::OutputTable(std::vector<Symbol> output_symbols, std::vector<std::vector<TypedValue>> rows)
    : output_symbols_(std::move(output_symbols)), callback_([rows](Frame *, ExecutionContext *) { return rows; }) {}

OutputTable::OutputTable(std::vector<Symbol> output_symbols,
                         std::function<std::vector<std::vector<TypedValue>>(Frame *, ExecutionContext *)> callback)
    : output_symbols_(std::move(output_symbols)), callback_(std::move(callback)) {}

WITHOUT_SINGLE_INPUT(OutputTable);

class OutputTableCursor : public Cursor {
 public:
  OutputTableCursor(const OutputTable &self) : self_(self) {}

  bool Pull(Frame &frame, ExecutionContext &context) override {
    if (!pulled_) {
      rows_ = self_.callback_(&frame, &context);
      for (const auto &row : rows_) {
        MG_ASSERT(row.size() == self_.output_symbols_.size(), "Wrong number of columns in row!");
      }
      pulled_ = true;
    }
    if (current_row_ < rows_.size()) {
      for (size_t i = 0; i < self_.output_symbols_.size(); ++i) {
        frame[self_.output_symbols_[i]] = rows_[current_row_][i];
      }
      current_row_++;
      return true;
    }
    return false;
  }

  void Reset() override {
    pulled_ = false;
    current_row_ = 0;
    rows_.clear();
  }

  void Shutdown() override {}

 private:
  const OutputTable &self_;
  size_t current_row_{0};
  std::vector<std::vector<TypedValue>> rows_;
  bool pulled_{false};
};

UniqueCursorPtr OutputTable::MakeCursor(utils::MemoryResource *mem) const {
  return MakeUniqueCursorPtr<OutputTableCursor>(mem, *this);
}

OutputTableStream::OutputTableStream(
    std::vector<Symbol> output_symbols,
    std::function<std::optional<std::vector<TypedValue>>(Frame *, ExecutionContext *)> callback)
    : output_symbols_(std::move(output_symbols)), callback_(std::move(callback)) {}

WITHOUT_SINGLE_INPUT(OutputTableStream);

class OutputTableStreamCursor : public Cursor {
 public:
  explicit OutputTableStreamCursor(const OutputTableStream *self) : self_(self) {}

  bool Pull(Frame &frame, ExecutionContext &context) override {
    const auto row = self_->callback_(&frame, &context);
    if (row) {
      MG_ASSERT(row->size() == self_->output_symbols_.size(), "Wrong number of columns in row!");
      for (size_t i = 0; i < self_->output_symbols_.size(); ++i) {
        frame[self_->output_symbols_[i]] = row->at(i);
      }
      return true;
    }
    return false;
  }

  // TODO(tsabolcec): Come up with better approach for handling `Reset()`.
  // One possibility is to implement a custom closure utility class with
  // `Reset()` method.
  void Reset() override { throw utils::NotYetImplemented("OutputTableStreamCursor::Reset"); }

  void Shutdown() override {}

 private:
  const OutputTableStream *self_;
};

UniqueCursorPtr OutputTableStream::MakeCursor(utils::MemoryResource *mem) const {
  return MakeUniqueCursorPtr<OutputTableStreamCursor>(mem, this);
}

CallProcedure::CallProcedure(std::shared_ptr<LogicalOperator> input, std::string name, std::vector<Expression *> args,
                             std::vector<std::string> fields, std::vector<Symbol> symbols, Expression *memory_limit,
                             size_t memory_scale, bool is_write)
    : input_(input ? input : std::make_shared<Once>()),
      procedure_name_(name),
      arguments_(args),
      result_fields_(fields),
      result_symbols_(symbols),
      memory_limit_(memory_limit),
      memory_scale_(memory_scale),
      is_write_(is_write) {}

ACCEPT_WITH_INPUT(CallProcedure);

std::vector<Symbol> CallProcedure::OutputSymbols(const SymbolTable &) const { return result_symbols_; }

std::vector<Symbol> CallProcedure::ModifiedSymbols(const SymbolTable &table) const {
  auto symbols = input_->ModifiedSymbols(table);
  symbols.insert(symbols.end(), result_symbols_.begin(), result_symbols_.end());
  return symbols;
}

void CallProcedure::IncrementCounter(const std::string &procedure_name) {
  procedure_counters_.WithLock([&](auto &counters) { ++counters[procedure_name]; });
}

std::unordered_map<std::string, int64_t> CallProcedure::GetAndResetCounters() {
  auto counters = procedure_counters_.Lock();
  auto ret = std::move(*counters);
  counters->clear();
  return ret;
}

UniqueCursorPtr CallProcedure::MakeCursor(utils::MemoryResource *mem) const {
  throw QueryRuntimeException("Procedure call is not supported!");
}

LoadCsv::LoadCsv(std::shared_ptr<LogicalOperator> input, Expression *file, bool with_header, bool ignore_bad,
                 Expression *delimiter, Expression *quote, Symbol row_var)
    : input_(input ? input : (std::make_shared<Once>())),
      file_(file),
      with_header_(with_header),
      ignore_bad_(ignore_bad),
      delimiter_(delimiter),
      quote_(quote),
      row_var_(row_var) {
  MG_ASSERT(file_, "Something went wrong - '{}' member file_ shouldn't be a nullptr", __func__);
}

bool LoadCsv::Accept(HierarchicalLogicalOperatorVisitor &visitor) { return false; };

class LoadCsvCursor;

std::vector<Symbol> LoadCsv::OutputSymbols(const SymbolTable &sym_table) const { return {row_var_}; };

std::vector<Symbol> LoadCsv::ModifiedSymbols(const SymbolTable &sym_table) const {
  auto symbols = input_->ModifiedSymbols(sym_table);
  symbols.push_back(row_var_);
  return symbols;
};

namespace {
// copy-pasted from interpreter.cpp
TypedValue EvaluateOptionalExpression(Expression *expression, ExpressionEvaluator *eval) {
  return expression ? expression->Accept(*eval) : TypedValue();
}

auto ToOptionalString(ExpressionEvaluator *evaluator, Expression *expression) -> std::optional<utils::pmr::string> {
  const auto evaluated_expr = EvaluateOptionalExpression(expression, evaluator);
  if (evaluated_expr.IsString()) {
    return utils::pmr::string(evaluated_expr.ValueString(), utils::NewDeleteResource());
  }
  return std::nullopt;
};

TypedValue CsvRowToTypedList(csv::Reader::Row row) {
  auto *mem = row.get_allocator().GetMemoryResource();
  auto typed_columns = utils::pmr::vector<TypedValue>(mem);
  typed_columns.reserve(row.size());
  for (auto &column : row) {
    typed_columns.emplace_back(std::move(column));
  }
  return TypedValue(typed_columns, mem);
}

TypedValue CsvRowToTypedMap(csv::Reader::Row row, csv::Reader::Header header) {
  // a valid row has the same number of elements as the header
  auto *mem = row.get_allocator().GetMemoryResource();
  utils::pmr::map<utils::pmr::string, TypedValue> m(mem);
  for (auto i = 0; i < row.size(); ++i) {
    m.emplace(std::move(header[i]), std::move(row[i]));
  }
  return TypedValue(m, mem);
}

}  // namespace

class LoadCsvCursor : public Cursor {
  const LoadCsv *self_;
  const UniqueCursorPtr input_cursor_;
  bool input_is_once_;
  std::optional<csv::Reader> reader_{};

 public:
  LoadCsvCursor(const LoadCsv *self, utils::MemoryResource *mem)
      : self_(self), input_cursor_(self_->input_->MakeCursor(mem)) {
    input_is_once_ = dynamic_cast<Once *>(self_->input_.get());
  }

  bool Pull(Frame &frame, ExecutionContext &context) override {
    SCOPED_PROFILE_OP("LoadCsv");

    if (MustAbort(context)) throw HintedAbortError();

    // ToDo(the-joksim):
    //  - this is an ungodly hack because the pipeline of creating a plan
    //  doesn't allow evaluating the expressions contained in self_->file_,
    //  self_->delimiter_, and self_->quote_ earlier (say, in the interpreter.cpp)
    //  without massacring the code even worse than I did here
    if (UNLIKELY(!reader_)) {
      reader_ = MakeReader(context);
    }

    bool input_pulled = input_cursor_->Pull(frame, context);

    // If the input is Once, we have to keep going until we read all the rows,
    // regardless of whether the pull on Once returned false.
    // If we have e.g. MATCH(n) LOAD CSV ... AS x SET n.name = x.name, then we
    // have to read at most cardinality(n) rows (but we can read less and stop
    // pulling MATCH).
    if (!input_is_once_ && !input_pulled) return false;

    if (auto row = reader_->GetNextRow(context.evaluation_context.memory)) {
      if (!reader_->HasHeader()) {
        frame[self_->row_var_] = CsvRowToTypedList(std::move(*row));
      } else {
        frame[self_->row_var_] = CsvRowToTypedMap(
            std::move(*row), csv::Reader::Header(reader_->GetHeader(), context.evaluation_context.memory));
      }
      return true;
    }

    return false;
  }

  void Reset() override { input_cursor_->Reset(); }
  void Shutdown() override { input_cursor_->Shutdown(); }

 private:
  csv::Reader MakeReader(ExecutionContext &context) {
    auto &eval_context = context.evaluation_context;
    Frame frame(0);
    SymbolTable symbol_table;
    auto evaluator =
        ExpressionEvaluator(&frame, symbol_table, eval_context, context.request_router, storage::v3::View::OLD);

    auto maybe_file = ToOptionalString(&evaluator, self_->file_);
    auto maybe_delim = ToOptionalString(&evaluator, self_->delimiter_);
    auto maybe_quote = ToOptionalString(&evaluator, self_->quote_);

    // No need to check if maybe_file is std::nullopt, as the parser makes sure
    // we can't get a nullptr for the 'file_' member in the LoadCsv clause.
    // Note that the reader has to be given its own memory resource, as it
    // persists between pulls, so it can't use the evalutation context memory
    // resource.
    return csv::Reader(
        *maybe_file,
        csv::Reader::Config(self_->with_header_, self_->ignore_bad_, std::move(maybe_delim), std::move(maybe_quote)),
        utils::NewDeleteResource());
  }
};

UniqueCursorPtr LoadCsv::MakeCursor(utils::MemoryResource *mem) const {
  return MakeUniqueCursorPtr<LoadCsvCursor>(mem, this, mem);
};

class ForeachCursor : public Cursor {
 public:
  explicit ForeachCursor(const Foreach &foreach, utils::MemoryResource *mem)
      : loop_variable_symbol_(foreach.loop_variable_symbol_),
        input_(foreach.input_->MakeCursor(mem)),
        updates_(foreach.update_clauses_->MakeCursor(mem)),
        expression(foreach.expression_) {}

  bool Pull(Frame &frame, ExecutionContext &context) override {
    SCOPED_PROFILE_OP(op_name_);

    if (!input_->Pull(frame, context)) {
      return false;
    }

    ExpressionEvaluator evaluator(&frame, context.symbol_table, context.evaluation_context, context.request_router,
                                  storage::v3::View::NEW);
    TypedValue expr_result = expression->Accept(evaluator);

    if (expr_result.IsNull()) {
      return true;
    }

    if (!expr_result.IsList()) {
      throw QueryRuntimeException("FOREACH expression must resolve to a list, but got '{}'.", expr_result.type());
    }

    const auto &cache_ = expr_result.ValueList();
    for (const auto &index : cache_) {
      frame[loop_variable_symbol_] = index;
      while (updates_->Pull(frame, context)) {
      }
      ResetUpdates();
    }

    return true;
  }

  void Shutdown() override { input_->Shutdown(); }

  void ResetUpdates() { updates_->Reset(); }

  void Reset() override {
    input_->Reset();
    ResetUpdates();
  }

 private:
  const Symbol loop_variable_symbol_;
  const UniqueCursorPtr input_;
  const UniqueCursorPtr updates_;
  Expression *expression;
  const char *op_name_{"Foreach"};
};

Foreach::Foreach(std::shared_ptr<LogicalOperator> input, std::shared_ptr<LogicalOperator> updates, Expression *expr,
                 Symbol loop_variable_symbol)
    : input_(input ? std::move(input) : std::make_shared<Once>()),
      update_clauses_(std::move(updates)),
      expression_(expr),
      loop_variable_symbol_(loop_variable_symbol) {}

UniqueCursorPtr Foreach::MakeCursor(utils::MemoryResource *mem) const {
  EventCounter::IncrementCounter(EventCounter::ForeachOperator);
  return MakeUniqueCursorPtr<ForeachCursor>(mem, *this, mem);
}

std::vector<Symbol> Foreach::ModifiedSymbols(const SymbolTable &table) const {
  auto symbols = input_->ModifiedSymbols(table);
  symbols.emplace_back(loop_variable_symbol_);
  return symbols;
}

bool Foreach::Accept(HierarchicalLogicalOperatorVisitor &visitor) {
  if (visitor.PreVisit(*this)) {
    input_->Accept(visitor);
    update_clauses_->Accept(visitor);
  }
  return visitor.PostVisit(*this);
}

class DistributedCreateExpandCursor : public Cursor {
 public:
  using InputOperator = std::shared_ptr<memgraph::query::v2::plan::LogicalOperator>;
  DistributedCreateExpandCursor(const InputOperator &op, utils::MemoryResource *mem, const CreateExpand &self)
      : input_cursor_{op->MakeCursor(mem)}, self_{self} {}

  bool Pull(Frame &frame, ExecutionContext &context) override {
    SCOPED_PROFILE_OP("CreateExpand");
    if (!input_cursor_->Pull(frame, context)) {
      return false;
    }
    auto &request_router = context.request_router;
    ResetExecutionState();
    {
      SCOPED_REQUEST_WAIT_PROFILE;
      request_router->CreateExpand(ExpandCreationInfoToRequest(context, frame));
    }
    return true;
  }

  bool PullMultiple(MultiFrame &multi_frame, ExecutionContext &context) override {
    SCOPED_PROFILE_OP("CreateExpandMF");
    if (!input_cursor_->PullMultiple(multi_frame, context)) {
      return false;
    }
    auto request_vertices = ExpandCreationInfoToRequests(multi_frame, context);
    {
      SCOPED_REQUEST_WAIT_PROFILE;
      auto &request_router = context.request_router;
      auto results = request_router->CreateExpand(std::move(request_vertices));
      for (const auto &result : results) {
        if (result.error) {
          throw std::runtime_error("CreateExpand Request failed");
        }
      }
    }
    return true;
  }

  void Shutdown() override { input_cursor_->Shutdown(); }

  void Reset() override {
    input_cursor_->Reset();
    ResetExecutionState();
  }

  // Get the existing node other vertex
  accessors::VertexAccessor &OtherVertex(Frame &frame) const {
    // This assumes that vertex exists
    MG_ASSERT(self_.existing_node_, "Vertex creating with edge not supported!");
    TypedValue &dest_node_value = frame[self_.node_info_.symbol];
    ExpectType(self_.node_info_.symbol, dest_node_value, TypedValue::Type::Vertex);
    return dest_node_value.ValueVertex();
  }

  std::vector<msgs::NewExpand> ExpandCreationInfoToRequest(ExecutionContext &context, Frame &frame) const {
    std::vector<msgs::NewExpand> edge_requests;
    for (const auto &edge_info : std::vector{self_.edge_info_}) {
      msgs::NewExpand request{.id = {context.edge_ids_alloc->AllocateId()}};
      ExpressionEvaluator evaluator(&frame, context.symbol_table, context.evaluation_context, nullptr,
                                    storage::v3::View::NEW);
      request.type = {edge_info.edge_type};
      if (const auto *edge_info_properties = std::get_if<PropertiesMapList>(&edge_info.properties)) {
        for (const auto &[property, value_expression] : *edge_info_properties) {
          TypedValue val = value_expression->Accept(evaluator);
          request.properties.emplace_back(property, storage::v3::TypedValueToValue(val));
        }
      } else {
        // handle parameter
        auto property_map = evaluator.Visit(*std::get<ParameterLookup *>(edge_info.properties)).ValueMap();
        for (const auto &[property, value] : property_map) {
          const auto property_id = context.request_router->NameToProperty(std::string(property));
          request.properties.emplace_back(property_id, storage::v3::TypedValueToValue(value));
        }
      }
      // src, dest
      TypedValue &v1_value = frame[self_.input_symbol_];
      const auto &v1 = v1_value.ValueVertex();
      const auto &v2 = OtherVertex(frame);

      std::invoke([&]() {
        switch (edge_info.direction) {
          case EdgeAtom::Direction::IN: {
            request.src_vertex = v2.Id();
            request.dest_vertex = v1.Id();
            break;
          }
          case EdgeAtom::Direction::OUT: {
            request.src_vertex = v1.Id();
            request.dest_vertex = v2.Id();
            break;
          }
          case EdgeAtom::Direction::BOTH:
            LOG_FATAL("Must indicate exact expansion direction here");
        }
      });

      edge_requests.push_back(std::move(request));
    }
    return edge_requests;
  }

  std::vector<msgs::NewExpand> ExpandCreationInfoToRequests(MultiFrame &multi_frame, ExecutionContext &context) const {
    std::vector<msgs::NewExpand> edge_requests;
    auto frames_modifier = multi_frame.GetValidFramesModifier();

    for (auto &frame : frames_modifier) {
      const auto &edge_info = self_.edge_info_;
      msgs::NewExpand request{.id = {context.edge_ids_alloc->AllocateId()}};
      ExpressionEvaluator evaluator(&frame, context.symbol_table, context.evaluation_context, nullptr,
                                    storage::v3::View::NEW);
      request.type = {edge_info.edge_type};
      if (const auto *edge_info_properties = std::get_if<PropertiesMapList>(&edge_info.properties)) {
        for (const auto &[property, value_expression] : *edge_info_properties) {
          TypedValue val = value_expression->Accept(evaluator);
          request.properties.emplace_back(property, storage::v3::TypedValueToValue(val));
        }
      } else {
        // handle parameter
        auto property_map = evaluator.Visit(*std::get<ParameterLookup *>(edge_info.properties)).ValueMap();
        for (const auto &[property, value] : property_map) {
          const auto property_id = context.request_router->NameToProperty(std::string(property));
          request.properties.emplace_back(property_id, storage::v3::TypedValueToValue(value));
        }
      }

      TypedValue &v1_value = frame[self_.input_symbol_];
      const auto &v1 = v1_value.ValueVertex();
      const auto &v2 = OtherVertex(frame);
      msgs::Edge edge{.src = request.src_vertex,
                      .dst = request.dest_vertex,
                      .properties = request.properties,
                      .id = request.id,
                      .type = request.type};
      frame[self_.edge_info_.symbol] = TypedValue(accessors::EdgeAccessor(std::move(edge), context.request_router));

      // Set src and dest vertices
      // TODO(jbajic) Currently we are only handling scenario where vertices
      // are matched
      switch (edge_info.direction) {
        case EdgeAtom::Direction::IN: {
          request.src_vertex = v2.Id();
          request.dest_vertex = v1.Id();
          break;
        }
        case EdgeAtom::Direction::OUT: {
          request.src_vertex = v1.Id();
          request.dest_vertex = v2.Id();
          break;
        }
        case EdgeAtom::Direction::BOTH:
          LOG_FATAL("Must indicate exact expansion direction here");
      }

      edge_requests.push_back(std::move(request));
    }
    return edge_requests;
  }

 private:
  void ResetExecutionState() {}

  const UniqueCursorPtr input_cursor_;
  const CreateExpand &self_;
};

class DistributedExpandCursor : public Cursor {
 public:
  DistributedExpandCursor(const Expand &self, utils::MemoryResource *mem)
      : self_(self),
        input_cursor_(self.input_->MakeCursor(mem)),
        current_in_edge_it_(current_in_edges_.begin()),
        current_out_edge_it_(current_out_edges_.begin()) {}

  using VertexAccessor = accessors::VertexAccessor;
  using EdgeAccessor = accessors::EdgeAccessor;

  static constexpr auto DirectionToMsgsDirection(const auto direction) {
    switch (direction) {
      case EdgeAtom::Direction::IN:
        return msgs::EdgeDirection::IN;
      case EdgeAtom::Direction::OUT:
        return msgs::EdgeDirection::OUT;
      case EdgeAtom::Direction::BOTH:
        return msgs::EdgeDirection::BOTH;
    }
  };

  void PullDstVertex(Frame &frame, ExecutionContext &context, const EdgeAtom::Direction direction) {
    if (self_.common_.existing_node) {
      return;
    }
    MG_ASSERT(direction != EdgeAtom::Direction::BOTH);
    const auto &edge = frame[self_.common_.edge_symbol].ValueEdge();
    static constexpr auto get_dst_vertex = [](const EdgeAccessor &edge,
                                              const EdgeAtom::Direction direction) -> msgs::VertexId {
      switch (direction) {
        case EdgeAtom::Direction::IN:
          return edge.From().Id();
        case EdgeAtom::Direction::OUT:
          return edge.To().Id();
        case EdgeAtom::Direction::BOTH:
          throw std::runtime_error("EdgeDirection Both not implemented");
      }
    };

    msgs::GetPropertiesRequest request;
    // to not fetch any properties of the edges
    request.vertex_ids.push_back(get_dst_vertex(edge, direction));
    auto result_rows = context.request_router->GetProperties(std::move(request));
    MG_ASSERT(result_rows.size() == 1);
    auto &result_row = result_rows.front();
    frame[self_.common_.node_symbol] =
        accessors::VertexAccessor(msgs::Vertex{result_row.vertex}, result_row.props, context.request_router);
  }

  bool InitEdges(Frame &frame, ExecutionContext &context) {
    // Input Vertex could be null if it is created by a failed optional match. In
    // those cases we skip that input pull and continue with the next.

    while (true) {
      if (!input_cursor_->Pull(frame, context)) return false;
      TypedValue &vertex_value = frame[self_.input_symbol_];

      // Null check due to possible failed optional match.
      if (vertex_value.IsNull()) continue;

      ExpectType(self_.input_symbol_, vertex_value, TypedValue::Type::Vertex);
      auto &vertex = vertex_value.ValueVertex();
      msgs::ExpandOneRequest request;
      request.direction = DirectionToMsgsDirection(self_.common_.direction);
      // to not fetch any properties of the edges
      request.edge_properties.emplace();
      request.src_vertices.push_back(vertex.Id());
      auto result_rows = std::invoke([&context, &request]() mutable {
        SCOPED_REQUEST_WAIT_PROFILE;
        return context.request_router->ExpandOne(std::move(request));
      });
      MG_ASSERT(result_rows.size() == 1);
      auto &result_row = result_rows.front();

      if (self_.common_.existing_node) {
        const auto &node = frame[self_.common_.node_symbol].ValueVertex().Id();
        auto &in = result_row.in_edges_with_specific_properties;
        std::erase_if(in, [&node](auto &edge) { return edge.other_end != node; });
        auto &out = result_row.out_edges_with_specific_properties;
        std::erase_if(out, [&node](auto &edge) { return edge.other_end != node; });
      }

      const auto convert_edges = [&vertex, &context](
                                     std::vector<msgs::ExpandOneResultRow::EdgeWithSpecificProperties> &&edge_messages,
                                     const EdgeAtom::Direction direction) {
        std::vector<EdgeAccessor> edge_accessors;
        edge_accessors.reserve(edge_messages.size());

        switch (direction) {
          case EdgeAtom::Direction::IN: {
            for (auto &edge : edge_messages) {
              edge_accessors.emplace_back(msgs::Edge{std::move(edge.other_end), vertex.Id(), {}, {edge.gid}, edge.type},
                                          context.request_router);
            }
            break;
          }
          case EdgeAtom::Direction::OUT: {
            for (auto &edge : edge_messages) {
              edge_accessors.emplace_back(msgs::Edge{vertex.Id(), std::move(edge.other_end), {}, {edge.gid}, edge.type},
                                          context.request_router);
            }
            break;
          }
          case EdgeAtom::Direction::BOTH: {
            LOG_FATAL("Must indicate exact expansion direction here");
          }
        }
        return edge_accessors;
      };

      current_in_edges_ =
          convert_edges(std::move(result_row.in_edges_with_specific_properties), EdgeAtom::Direction::IN);
      current_in_edge_it_ = current_in_edges_.begin();
      current_out_edges_ =
          convert_edges(std::move(result_row.out_edges_with_specific_properties), EdgeAtom::Direction::OUT);
      current_out_edge_it_ = current_out_edges_.begin();
      return true;
    }
  }

  bool Pull(Frame &frame, ExecutionContext &context) override {
    SCOPED_PROFILE_OP("DistributedExpand");
    // A helper function for expanding a node from an edge.

    while (true) {
      if (MustAbort(context)) throw HintedAbortError();
      // attempt to get a value from the incoming edges
      if (current_in_edge_it_ != current_in_edges_.end()) {
        auto &edge = *current_in_edge_it_;
        ++current_in_edge_it_;
        frame[self_.common_.edge_symbol] = edge;
        PullDstVertex(frame, context, EdgeAtom::Direction::IN);
        return true;
      }

      // attempt to get a value from the outgoing edges
      if (current_out_edge_it_ != current_out_edges_.end()) {
        auto &edge = *current_out_edge_it_;
        ++current_out_edge_it_;
        if (self_.common_.direction == EdgeAtom::Direction::BOTH && edge.IsCycle()) {
          continue;
        };
        frame[self_.common_.edge_symbol] = edge;
        PullDstVertex(frame, context, EdgeAtom::Direction::OUT);
        return true;
      }

      // If we are here, either the edges have not been initialized,
      // or they have been exhausted. Attempt to initialize the edges.
      if (!InitEdges(frame, context)) return false;

      // we have re-initialized the edges, continue with the loop
    }
  }

  void InitEdgesMultiple() {
    // This function won't work if any vertex id is duplicated in the input, because:
    //  1. vertex_id_to_result_row is not a multimap
    //  2. if self_.common_.existing_node is true, then we erase edges that might be necessary for the input vertex on a
    //     later frame
    const auto &frame = (*own_frames_it_);
    const auto &vertex_value = frame[self_.input_symbol_];

    if (vertex_value.IsNull()) {
      ResetMultiFrameEdgeIts();
      return;
    }

    ExpectType(self_.input_symbol_, vertex_value, TypedValue::Type::Vertex);
    const auto &vertex = vertex_value.ValueVertex();

    current_vertex_ = &vertex;

    auto &ref_counted_result_row = vertex_id_to_result_row.at(vertex.Id());
    auto &result_row = *ref_counted_result_row.result_row;

    current_in_edge_mf_it_ = result_row.in_edges_with_specific_properties.begin();
    in_edges_end_it_ = result_row.in_edges_with_specific_properties.end();
    AdvanceUntilSuitableEdge(current_in_edge_mf_it_, in_edges_end_it_);
    current_out_edge_mf_it_ = result_row.out_edges_with_specific_properties.begin();
    out_edges_end_it_ = result_row.out_edges_with_specific_properties.end();
    AdvanceUntilSuitableEdge(current_out_edge_mf_it_, out_edges_end_it_);

    if (ref_counted_result_row.ref_count == 1) {
      vertex_id_to_result_row.erase(vertex.Id());
    } else {
      ref_counted_result_row.ref_count--;
    }
  }

  bool PullInputFrames(ExecutionContext &context) {
    const auto pulled_any = input_cursor_->PullMultiple(*own_multi_frame_, context);
    // These needs to be updated regardless of the result of the pull, otherwise the consumer and iterator might
    // get corrupted because of the operations done on our MultiFrame.
    own_frames_consumer_ = own_multi_frame_->GetValidFramesConsumer();
    own_frames_it_ = own_frames_consumer_->begin();
    if (!pulled_any) {
      return false;
    }

    vertex_id_to_result_row.clear();

    msgs::ExpandOneRequest request;
    request.direction = DirectionToMsgsDirection(self_.common_.direction);
    // to not fetch any properties of the edges
    request.edge_properties.emplace();
    for (const auto &frame : own_multi_frame_->GetValidFramesReader()) {
      const auto &vertex_value = frame[self_.input_symbol_];

      // Null check due to possible failed optional match.
      MG_ASSERT(!vertex_value.IsNull());

      ExpectType(self_.input_symbol_, vertex_value, TypedValue::Type::Vertex);
      const auto &vertex = vertex_value.ValueVertex();
      auto [it, inserted] = vertex_id_to_result_row.try_emplace(vertex.Id(), RefCountedResultRow{1U, nullptr});

      if (inserted) {
        request.src_vertices.push_back(vertex.Id());
      } else {
        it->second.ref_count++;
      }
    }

    result_rows_ = std::invoke([&context, &request]() mutable {
      SCOPED_REQUEST_WAIT_PROFILE;
      return context.request_router->ExpandOne(std::move(request));
    });
    for (auto &row : result_rows_) {
      vertex_id_to_result_row[row.src_vertex.id].result_row = &row;
    }

    return true;
  }

  bool PullMultiple(MultiFrame &output_multi_frame, ExecutionContext &context) override {
    SCOPED_PROFILE_OP("DistributedExpandMF");
    EnsureOwnMultiFrameIsGood(output_multi_frame);
    // A helper function for expanding a node from an edge.

    auto output_frames_populator = output_multi_frame.GetInvalidFramesPopulator();
    auto populated_any = false;

    while (true) {
      switch (state_) {
        case State::PullInputAndEdges: {
          if (!PullInputFrames(context)) {
            state_ = State::Exhausted;
            return populated_any;
          }
          state_ = State::InitInOutEdgesIt;
          break;
        }
        case State::InitInOutEdgesIt: {
          if (own_frames_it_ == own_frames_consumer_->end()) {
            state_ = State::PullInputAndEdges;
          } else {
            InitEdgesMultiple();
            state_ = State::PopulateOutput;
          }
          break;
        }
        case State::PopulateOutput: {
          if (!output_multi_frame.HasInvalidFrame()) {
            return populated_any;
          }
          if (current_in_edge_mf_it_ == in_edges_end_it_ && current_out_edge_mf_it_ == out_edges_end_it_) {
            own_frames_it_->MakeInvalid();
            ++own_frames_it_;
            state_ = State::InitInOutEdgesIt;
            continue;
          }
          auto populate_edges = [this, &context, &output_frames_populator, &populated_any](
                                    const EdgeAtom::Direction direction, EdgesIterator &current,
                                    const EdgesIterator &end) {
            for (auto output_frame_it = output_frames_populator.begin();
                 output_frame_it != output_frames_populator.end() && current != end; ++output_frame_it) {
              auto &edge = *current;
              auto &output_frame = *output_frame_it;
              output_frame = *own_frames_it_;
              switch (direction) {
                case EdgeAtom::Direction::IN: {
                  output_frame[self_.common_.edge_symbol] =
                      EdgeAccessor{msgs::Edge{edge.other_end, current_vertex_->Id(), {}, {edge.gid}, edge.type},
                                   context.request_router};
                  break;
                }
                case EdgeAtom::Direction::OUT: {
                  output_frame[self_.common_.edge_symbol] =
                      EdgeAccessor{msgs::Edge{current_vertex_->Id(), edge.other_end, {}, {edge.gid}, edge.type},
                                   context.request_router};
                  break;
                }
                case EdgeAtom::Direction::BOTH: {
                  LOG_FATAL("Must indicate exact expansion direction here");
                }
              };
              PullDstVertex(output_frame, context, direction);
              ++current;
              AdvanceUntilSuitableEdge(current, end);
              populated_any = true;
            }
          };
          populate_edges(EdgeAtom::Direction::IN, current_in_edge_mf_it_, in_edges_end_it_);
          populate_edges(EdgeAtom::Direction::OUT, current_out_edge_mf_it_, out_edges_end_it_);
          break;
        }
        case State::Exhausted: {
          return populated_any;
        }
      }
    }
    return populated_any;
  }

  void EnsureOwnMultiFrameIsGood(MultiFrame &output_multi_frame) {
    if (!own_multi_frame_.has_value()) {
      own_multi_frame_.emplace(MultiFrame(output_multi_frame.GetFirstFrame().elems().size(),
                                          kNumberOfFramesInMultiframe, output_multi_frame.GetMemoryResource()));
      own_frames_consumer_.emplace(own_multi_frame_->GetValidFramesConsumer());
      own_frames_it_ = own_frames_consumer_->begin();
    }
    MG_ASSERT(output_multi_frame.GetFirstFrame().elems().size() == own_multi_frame_->GetFirstFrame().elems().size());
  }

  void Shutdown() override { input_cursor_->Shutdown(); }

  void Reset() override {
    input_cursor_->Reset();
    vertex_id_to_result_row.clear();
    result_rows_.clear();
    own_frames_it_ = ValidFramesConsumer::Iterator{};
    own_frames_consumer_.reset();
    own_multi_frame_->MakeAllFramesInvalid();
    state_ = State::PullInputAndEdges;

    current_in_edges_.clear();
    current_out_edges_.clear();
    current_in_edge_it_ = current_in_edges_.end();
    current_out_edge_it_ = current_out_edges_.end();

    ResetMultiFrameEdgeIts();
  }

 private:
  enum class State { PullInputAndEdges, InitInOutEdgesIt, PopulateOutput, Exhausted };

  struct RefCountedResultRow {
    size_t ref_count{0U};
    msgs::ExpandOneResultRow *result_row{nullptr};
  };

  using EdgeWithSpecificProperties = msgs::ExpandOneResultRow::EdgeWithSpecificProperties;
  using EdgesVector = std::vector<EdgeWithSpecificProperties>;
  using EdgesIterator = EdgesVector::iterator;

  void ResetMultiFrameEdgeIts() {
    in_edges_end_it_ = EdgesIterator{};
    current_in_edge_mf_it_ = in_edges_end_it_;
    out_edges_end_it_ = EdgesIterator{};
    current_out_edge_mf_it_ = out_edges_end_it_;
  }

  void AdvanceUntilSuitableEdge(EdgesIterator &current, const EdgesIterator &end) {
    if (!self_.common_.existing_node) {
      return;
    }

    const auto &existing_node_value = (*own_frames_it_)[self_.common_.node_symbol];
    if (existing_node_value.IsNull()) {
      current = end;
      return;
    }
    const auto &existing_node = existing_node_value.ValueVertex();
    current = std::find_if(current, end, [&existing_node](const EdgeWithSpecificProperties &edge) {
      return edge.other_end == existing_node.Id();
    });
  }

  const Expand &self_;
  const UniqueCursorPtr input_cursor_;
  EdgesIterator current_in_edge_mf_it_;
  EdgesIterator in_edges_end_it_;
  EdgesIterator current_out_edge_mf_it_;
  EdgesIterator out_edges_end_it_;
  State state_{State::PullInputAndEdges};
  std::optional<MultiFrame> own_multi_frame_;
  std::optional<ValidFramesConsumer> own_frames_consumer_;
  const VertexAccessor *current_vertex_{nullptr};
  ValidFramesConsumer::Iterator own_frames_it_;
  std::vector<msgs::ExpandOneResultRow> result_rows_;
  // This won't work if any vertex id is duplicated in the input
  std::unordered_map<msgs::VertexId, RefCountedResultRow> vertex_id_to_result_row;

  // TODO(antaljanosbenjamin): Remove when single frame approach is removed
  std::vector<EdgeAccessor> current_in_edges_;
  std::vector<EdgeAccessor> current_out_edges_;
  std::vector<EdgeAccessor>::iterator current_in_edge_it_;
  std::vector<EdgeAccessor>::iterator current_out_edge_it_;
};

}  // namespace memgraph::query::v2::plan<|MERGE_RESOLUTION|>--- conflicted
+++ resolved
@@ -773,11 +773,7 @@
               output_frame[output_symbol_] = TypedValue(it->second);
               populated_any = true;
               ++output_frame_it;
-<<<<<<< HEAD
             }
-=======
-            }           
->>>>>>> 8b392ecc
             own_frames_it_->MakeInvalid();
           }
           break;
