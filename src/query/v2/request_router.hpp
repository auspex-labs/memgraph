// Copyright 2023 Memgraph Ltd.
//
// Use of this software is governed by the Business Source License
// included in the file licenses/BSL.txt; by using this file, you agree to be bound by the terms of the Business Source
// License, and you may not use this file except in compliance with the Business Source License.
//
// As of the Change Date specified in that file, in accordance with
// the Business Source License, use of this software will be governed
// by the Apache License, Version 2.0, included in the file
// licenses/APL.txt.

#pragma once

#include <algorithm>
#include <chrono>
#include <deque>
#include <iostream>
#include <iterator>
#include <map>
#include <numeric>
#include <optional>
#include <random>
#include <set>
#include <stdexcept>
#include <thread>
#include <unordered_map>
#include <variant>
#include <vector>

#include <boost/uuid/uuid.hpp>

#include "coordinator/coordinator.hpp"
#include "coordinator/coordinator_client.hpp"
#include "coordinator/coordinator_rsm.hpp"
#include "coordinator/shard_map.hpp"
#include "io/address.hpp"
#include "io/errors.hpp"
#include "io/local_transport/local_transport.hpp"
#include "io/notifier.hpp"
#include "io/rsm/raft.hpp"
#include "io/rsm/rsm_client.hpp"
#include "io/rsm/shard_rsm.hpp"
#include "io/simulator/simulator.hpp"
#include "io/simulator/simulator_transport.hpp"
#include "query/v2/accessors.hpp"
#include "query/v2/requests.hpp"
#include "storage/v3/id_types.hpp"
#include "storage/v3/value_conversions.hpp"
#include "utils/result.hpp"

namespace memgraph::query::v2 {

template <typename TStorageClient>
class RsmStorageClientManager {
 public:
  using CompoundKey = io::rsm::ShardRsmKey;
  using ShardMetadata = coordinator::ShardMetadata;
  RsmStorageClientManager() = default;
  RsmStorageClientManager(const RsmStorageClientManager &) = delete;
  RsmStorageClientManager(RsmStorageClientManager &&) = delete;
  RsmStorageClientManager &operator=(const RsmStorageClientManager &) = delete;
  RsmStorageClientManager &operator=(RsmStorageClientManager &&) = delete;
  ~RsmStorageClientManager() = default;

  void AddClient(ShardMetadata key, TStorageClient client) { cli_cache_.emplace(std::move(key), std::move(client)); }

  bool Exists(const ShardMetadata &key) { return cli_cache_.contains(key); }

  void PurgeCache() { cli_cache_.clear(); }

  TStorageClient &GetClient(const ShardMetadata &key) {
    auto it = cli_cache_.find(key);
    MG_ASSERT(it != cli_cache_.end(), "Non-existing shard client");
    return it->second;
  }

 private:
  std::map<ShardMetadata, TStorageClient> cli_cache_;
};

template <typename TRequest>
struct ShardRequestState {
  memgraph::coordinator::ShardMetadata shard;
  TRequest request;
};

// maps from ReadinessToken's internal size_t to the associated state
template <typename TRequest>
using RunningRequests = std::unordered_map<size_t, ShardRequestState<TRequest>>;

class RequestRouterInterface {
 public:
  using VertexAccessor = query::v2::accessors::VertexAccessor;
  RequestRouterInterface() = default;
  RequestRouterInterface(const RequestRouterInterface &) = delete;
  RequestRouterInterface(RequestRouterInterface &&) = delete;
  RequestRouterInterface &operator=(const RequestRouterInterface &) = delete;
  RequestRouterInterface &&operator=(RequestRouterInterface &&) = delete;

  virtual ~RequestRouterInterface() = default;

  virtual coordinator::Hlc RefreshShardMap() = 0;
  virtual void StartTransaction() = 0;
  virtual void Commit() = 0;
  virtual std::vector<VertexAccessor> ScanVertices(std::optional<std::string> label) = 0;
  virtual std::vector<msgs::CreateVerticesResponse> CreateVertices(std::vector<msgs::NewVertex> new_vertices) = 0;
  virtual std::vector<msgs::ExpandOneResultRow> ExpandOne(msgs::ExpandOneRequest request) = 0;
  virtual std::vector<msgs::CreateExpandResponse> CreateExpand(std::vector<msgs::NewExpand> new_edges) = 0;
  virtual std::vector<msgs::GetPropertiesResultRow> GetProperties(msgs::GetPropertiesRequest request) = 0;

  virtual storage::v3::EdgeTypeId NameToEdgeType(const std::string &name) const = 0;
  virtual storage::v3::PropertyId NameToProperty(const std::string &name) const = 0;
  virtual storage::v3::LabelId NameToLabel(const std::string &name) const = 0;
  virtual const std::string &PropertyToName(memgraph::storage::v3::PropertyId prop) const = 0;
  virtual const std::string &LabelToName(memgraph::storage::v3::LabelId label) const = 0;
  virtual const std::string &EdgeTypeToName(memgraph::storage::v3::EdgeTypeId type) const = 0;
  virtual std::optional<storage::v3::PropertyId> MaybeNameToProperty(const std::string &name) const = 0;
  virtual std::optional<storage::v3::EdgeTypeId> MaybeNameToEdgeType(const std::string &name) const = 0;
  virtual std::optional<storage::v3::LabelId> MaybeNameToLabel(const std::string &name) const = 0;
  virtual bool IsPrimaryLabel(storage::v3::LabelId label) const = 0;
  virtual bool IsPrimaryProperty(storage::v3::LabelId primary_label, storage::v3::PropertyId property) const = 0;

  virtual std::optional<std::pair<uint64_t, uint64_t>> AllocateInitialEdgeIds(io::Address coordinator_address) = 0;
  virtual void InstallSimulatorTicker(std::function<bool()> tick_simulator) = 0;
  virtual const std::vector<coordinator::SchemaProperty> &GetSchemaForLabel(storage::v3::LabelId label) const = 0;
};

// TODO(kostasrim)rename this class template
template <typename TTransport>
class RequestRouter : public RequestRouterInterface {
 public:
  using StorageClient = coordinator::RsmClient<TTransport, msgs::WriteRequests, msgs::WriteResponses,
                                               msgs::ReadRequests, msgs::ReadResponses>;
  using CoordinatorWriteRequests = coordinator::CoordinatorWriteRequests;
  using CoordinatorClient = coordinator::CoordinatorClient<TTransport>;
  using Address = io::Address;
  using ShardMetadata = coordinator::ShardMetadata;
  using ShardMap = coordinator::ShardMap;
  using CompoundKey = coordinator::PrimaryKey;
  using VertexAccessor = query::v2::accessors::VertexAccessor;
  RequestRouter(CoordinatorClient coord, io::Io<TTransport> &&io) : coord_cli_(std::move(coord)), io_(std::move(io)) {}

  RequestRouter(const RequestRouter &) = delete;
  RequestRouter(RequestRouter &&) = delete;
  RequestRouter &operator=(const RequestRouter &) = delete;
  RequestRouter &operator=(RequestRouter &&) = delete;

  ~RequestRouter() override {}

  void InstallSimulatorTicker(std::function<bool()> tick_simulator) override {
    notifier_.InstallSimulatorTicker(tick_simulator);
  }

  coordinator::Hlc RefreshShardMap() override {
    coordinator::HlcRequest req{.last_shard_map_version = shard_map_.GetHlc()};
    CoordinatorWriteRequests write_req = req;
    spdlog::trace("RequestRouter sending hlc request to get an HLC and refresh the ShardMap");
    auto write_res = coord_cli_.SendWriteRequest(write_req);
    spdlog::trace("RequestRouter received hlc response to start transaction");

    // TODO(tyler) enforce max retries here
    while (write_res.HasError()) {
      spdlog::debug("RequestRouter retrying HlcRequest to coordinator after timeout");
      write_res = coord_cli_.SendWriteRequest(write_req);
    }

    auto coordinator_write_response = write_res.GetValue();
    auto hlc_response = std::get<coordinator::HlcResponse>(coordinator_write_response);

    if (hlc_response.fresher_shard_map) {
      shard_map_ = hlc_response.fresher_shard_map.value();
      SetUpNameIdMappers();
    }

    return hlc_response.new_hlc;
  }

  void StartTransaction() override {
    // Transaction ID to be used later...
    transaction_id_ = RefreshShardMap();
  }

  bool CommitInner(coordinator::Hlc commit_timestamp) {
    msgs::CommitRequest commit_req{.transaction_id = transaction_id_, .commit_timestamp = commit_timestamp};

    for (const auto &[label, space] : shard_map_.label_spaces) {
      for (const auto &[key, shard] : space.shards) {
        auto &storage_client = GetStorageClientForShard(shard);
        // TODO(kostasrim) Currently requests return the result directly. Adjust this when the API works MgFuture
        // instead.
        commit_req.expected_shard_version = shard.version;
        auto commit_response = storage_client.SendWriteRequest(commit_req);
        while (commit_response.HasError()) {
          spdlog::debug("RequestRouter retrying Commit request due to timeout");
          commit_response = storage_client.SendWriteRequest(commit_req);
        }
        msgs::WriteResponses write_response_variant = commit_response.GetValue();
        auto &response = std::get<msgs::CommitResponse>(write_response_variant);
        if (response.error) {
          if (response.error->code == common::ErrorCode::MISMATCHED_SHARD_VERSION) {
            RefreshShardMap();

            // signal to caller that we should retry
            return false;
          } else {
            spdlog::warn("RequestRouter throwing because of unhandled commit failure 3: {}",
                         common::ErrorCodeToString(response.error->code));
            throw std::runtime_error("Commit request did not succeed");
          }
        }
      }
    }

    return true;
  }

  void Commit() override {
    spdlog::trace("sending hlc request before committing transaction");
    auto commit_timestamp = RefreshShardMap();

    // TODO(tyler) enforce max commit retries here when we go distributed
    while (true) {
      // Commit is idempotent, so it's fine to retry it to the same shards if it fails
      bool success = CommitInner(commit_timestamp);
      if (success) {
        return;
      }
    }
  }

  storage::v3::EdgeTypeId NameToEdgeType(const std::string &name) const override {
    return shard_map_.GetEdgeTypeId(name).value();
  }

  storage::v3::PropertyId NameToProperty(const std::string &name) const override {
    return shard_map_.GetPropertyId(name).value();
  }

  storage::v3::LabelId NameToLabel(const std::string &name) const override {
    return shard_map_.GetLabelId(name).value();
  }

  const std::string &PropertyToName(storage::v3::PropertyId id) const override {
    return properties_.IdToName(id.AsUint());
  }
  const std::string &LabelToName(storage::v3::LabelId id) const override { return labels_.IdToName(id.AsUint()); }
  const std::string &EdgeTypeToName(storage::v3::EdgeTypeId id) const override {
    return edge_types_.IdToName(id.AsUint());
  }

  bool IsPrimaryProperty(storage::v3::LabelId primary_label, storage::v3::PropertyId property) const override {
<<<<<<< HEAD
    const auto schema_it = shard_map_.schemas.find(primary_label);
    MG_ASSERT(schema_it != shard_map_.schemas.end(), "Invalid primary label id: {}", primary_label.AsUint());
=======
    const auto schema_it = shards_map_.schemas.find(primary_label);
    MG_ASSERT(schema_it != shards_map_.schemas.end(), "Invalid primary label id: {}", primary_label.AsUint());
>>>>>>> 5b5ce1c4

    return std::find_if(schema_it->second.begin(), schema_it->second.end(), [property](const auto &schema_prop) {
             return schema_prop.property_id == property;
           }) != schema_it->second.end();
  }

  const std::vector<coordinator::SchemaProperty> &GetSchemaForLabel(storage::v3::LabelId label) const override {
    return shard_map_.schemas.at(label);
  }

  bool IsPrimaryLabel(storage::v3::LabelId label) const override { return shard_map_.label_spaces.contains(label); }

  // TODO(kostasrim) Simplify return result
  std::vector<VertexAccessor> ScanVertices(std::optional<std::string> label) override {
    // TODO(tyler) enforce max commit retries here when we go distributed
    while (true) {
      // create requests
      auto requests_to_be_sent = RequestsForScanVertices(label);

      spdlog::trace("created {} ScanVertices requests", requests_to_be_sent.size());

      // begin all requests in parallel
      RunningRequests<msgs::ScanVerticesRequest> running_requests = {};
      running_requests.reserve(requests_to_be_sent.size());
      for (size_t i = 0; i < requests_to_be_sent.size(); i++) {
        auto &request = requests_to_be_sent[i];
        io::ReadinessToken readiness_token{i};
        auto &storage_client = GetStorageClientForShard(request.shard);
        storage_client.SendAsyncReadRequest(request.request, notifier_, readiness_token);
        running_requests.emplace(readiness_token.GetId(), request);
      }
      spdlog::trace("sent {} ScanVertices requests in parallel", running_requests.size());

      // drive requests to completion
      auto responses_result =
          DriveReadResponses<msgs::ScanVerticesRequest, msgs::ScanVerticesResponse>(running_requests);

      if (responses_result.HasError()) {
        spdlog::debug(
            "RequestRouter refreshing ShardMap and re-sending requests for ScanVertices after Shard version mismatch");
        RefreshShardMap();
        continue;
      }

      auto responses = responses_result.GetValue();

      spdlog::trace("got back {} ScanVertices responses after driving to completion", responses.size());

      // convert responses into VertexAccessor objects to return
      std::vector<VertexAccessor> accessors;
      accessors.reserve(responses.size());
      for (auto &response : responses) {
        for (auto &result_row : response.results) {
          accessors.emplace_back(VertexAccessor(std::move(result_row.vertex), std::move(result_row.props), this));
        }
      }

      return accessors;
    }
  }

  std::vector<msgs::CreateVerticesResponse> CreateVertices(std::vector<msgs::NewVertex> new_vertices) override {
    MG_ASSERT(!new_vertices.empty());

    for (auto &new_vertex : new_vertices) {
      new_vertex.idempotency_token = idempotency_token_generator_++;
    }

    // TODO(tyler) enforce max commit retries here when we go distributed
    while (true) {
      // create requests
      std::vector<ShardRequestState<msgs::CreateVerticesRequest>> requests_to_be_sent =
          RequestsForCreateVertices(new_vertices);
      spdlog::trace("created {} CreateVertices requests", requests_to_be_sent.size());

      // begin all requests in parallel
      RunningRequests<msgs::CreateVerticesRequest> running_requests = {};
      running_requests.reserve(requests_to_be_sent.size());
      for (size_t i = 0; i < requests_to_be_sent.size(); i++) {
        auto &request = requests_to_be_sent[i];
        io::ReadinessToken readiness_token{i};
        for (auto &new_vertex : request.request.new_vertices) {
          new_vertex.label_ids.erase(new_vertex.label_ids.begin());
        }
        auto &storage_client = GetStorageClientForShard(request.shard);
        storage_client.SendAsyncWriteRequest(request.request, notifier_, readiness_token);
        running_requests.emplace(readiness_token.GetId(), request);
      }
      spdlog::trace("sent {} CreateVertices requests in parallel", running_requests.size());

      // drive requests to completion
      auto result = DriveWriteResponses<msgs::CreateVerticesRequest, msgs::CreateVerticesResponse>(running_requests);

      if (result.HasValue()) {
        return result.GetValue();
      } else {
        // retry request that failed due to outdated ShardMap
        RefreshShardMap();
      }
    }
  }

  std::vector<msgs::CreateExpandResponse> CreateExpand(std::vector<msgs::NewExpand> new_edges) override {
    MG_ASSERT(!new_edges.empty());

    for (auto &new_edge : new_edges) {
      new_edge.idempotency_token = idempotency_token_generator_++;
    }

    // TODO(tyler) enforce max commit retries here when we go distributed
    while (true) {
      // create requests
      std::vector<ShardRequestState<msgs::CreateExpandRequest>> requests_to_be_sent =
          RequestsForCreateExpand(new_edges);

      // begin all requests in parallel
      RunningRequests<msgs::CreateExpandRequest> running_requests = {};
      running_requests.reserve(requests_to_be_sent.size());
      for (size_t i = 0; i < requests_to_be_sent.size(); i++) {
        auto &request = requests_to_be_sent[i];
        io::ReadinessToken readiness_token{i};
        auto &storage_client = GetStorageClientForShard(request.shard);
        msgs::WriteRequests req = request.request;
        storage_client.SendAsyncWriteRequest(req, notifier_, readiness_token);
        running_requests.emplace(readiness_token.GetId(), request);
      }

<<<<<<< HEAD
      // drive requests to completion
      auto result = DriveWriteResponses<msgs::CreateExpandRequest, msgs::CreateExpandResponse>(running_requests);
=======
    // begin all requests in parallel
    RunningRequests<msgs::CreateExpandRequest> running_requests = {};
    running_requests.reserve(requests_to_be_sent.size());
    for (size_t i = 0; i < requests_to_be_sent.size(); i++) {
      auto &request = requests_to_be_sent[i];
      io::ReadinessToken readiness_token{i};
      auto &storage_client = GetStorageClientForShard(request.shard);
      msgs::WriteRequests req = request.request;
      storage_client.SendAsyncWriteRequest(std::move(req), notifier_, readiness_token);
      running_requests.emplace(readiness_token.GetId(), std::move(request));
    }
>>>>>>> 5b5ce1c4

      if (result.HasValue()) {
        return result.GetValue();
      } else {
        // retry request that failed due to outdated ShardMap
        RefreshShardMap();
      }
    }
  }

  std::vector<msgs::ExpandOneResultRow> ExpandOne(msgs::ExpandOneRequest request) override {
    // TODO(kostasrim)Update to limit the batch size here
    // Expansions of the destination must be handled by the caller. For example
    // match (u:L1 { prop : 1 })-[:Friend]-(v:L1)
    // For each vertex U, the ExpandOne will result in <U, Edges>. The destination vertex and its properties
    // must be fetched again with an ExpandOne(Edges.dst)

<<<<<<< HEAD
    // TODO(tyler) enforce max commit retries here when we go distributed
    while (true) {
      // create requests
      std::vector<ShardRequestState<msgs::ExpandOneRequest>> requests_to_be_sent = RequestsForExpandOne(request);

      // begin all requests in parallel
      RunningRequests<msgs::ExpandOneRequest> running_requests = {};
      running_requests.reserve(requests_to_be_sent.size());
      for (size_t i = 0; i < requests_to_be_sent.size(); i++) {
        auto &request = requests_to_be_sent[i];
        io::ReadinessToken readiness_token{i};
        auto &storage_client = GetStorageClientForShard(request.shard);
        msgs::ReadRequests req = request.request;
        storage_client.SendAsyncReadRequest(req, notifier_, readiness_token);
        running_requests.emplace(readiness_token.GetId(), request);
      }

      // drive requests to completion
      auto responses_result = DriveReadResponses<msgs::ExpandOneRequest, msgs::ExpandOneResponse>(running_requests);

      if (responses_result.HasError()) {
        spdlog::debug(
            "RequestRouter refreshing ShardMap and re-sending requests for ExpandOne after Shard version mismatch");
        RefreshShardMap();
        continue;
      }
=======
    // create requests
    std::vector<ShardRequestState<msgs::ExpandOneRequest>> requests_to_be_sent =
        RequestsForExpandOne(std::move(request));

    // begin all requests in parallel
    RunningRequests<msgs::ExpandOneRequest> running_requests = {};
    running_requests.reserve(requests_to_be_sent.size());
    for (size_t i = 0; i < requests_to_be_sent.size(); i++) {
      auto &request = requests_to_be_sent[i];
      io::ReadinessToken readiness_token{i};
      auto &storage_client = GetStorageClientForShard(request.shard);
      msgs::ReadRequests req = request.request;
      storage_client.SendAsyncReadRequest(std::move(req), notifier_, readiness_token);
      running_requests.emplace(readiness_token.GetId(), std::move(request));
    }
>>>>>>> 5b5ce1c4

      auto responses = responses_result.GetValue();

      // post-process responses
      std::vector<msgs::ExpandOneResultRow> result_rows;
      const auto total_row_count = std::accumulate(
          responses.begin(), responses.end(), 0, [](const int64_t partial_count, const msgs::ExpandOneResponse &resp) {
            return partial_count + resp.result.size();
          });
      result_rows.reserve(total_row_count);

      for (auto &response : responses) {
        result_rows.insert(result_rows.end(), std::make_move_iterator(response.result.begin()),
                           std::make_move_iterator(response.result.end()));
      }

      return result_rows;
    }
  }

  std::vector<msgs::GetPropertiesResultRow> GetProperties(msgs::GetPropertiesRequest requests) override {
    requests.transaction_id = transaction_id_;
<<<<<<< HEAD
=======
    // create requests
    std::vector<ShardRequestState<msgs::GetPropertiesRequest>> requests_to_be_sent =
        RequestsForGetProperties(std::move(requests));

    // begin all requests in parallel
    RunningRequests<msgs::GetPropertiesRequest> running_requests = {};
    running_requests.reserve(requests_to_be_sent.size());
    for (size_t i = 0; i < requests_to_be_sent.size(); i++) {
      auto &request = requests_to_be_sent[i];
      io::ReadinessToken readiness_token{i};
      auto &storage_client = GetStorageClientForShard(request.shard);
      msgs::ReadRequests req = request.request;
      storage_client.SendAsyncReadRequest(std::move(req), notifier_, readiness_token);
      running_requests.emplace(readiness_token.GetId(), std::move(request));
    }
>>>>>>> 5b5ce1c4

    // TODO(tyler) enforce max commit retries here when we go distributed
    while (true) {
      // create requests
      std::vector<ShardRequestState<msgs::GetPropertiesRequest>> requests_to_be_sent =
          RequestsForGetProperties(requests);

      // begin all requests in parallel
      RunningRequests<msgs::GetPropertiesRequest> running_requests = {};
      running_requests.reserve(requests_to_be_sent.size());
      for (size_t i = 0; i < requests_to_be_sent.size(); i++) {
        auto &request = requests_to_be_sent[i];
        io::ReadinessToken readiness_token{i};
        auto &storage_client = GetStorageClientForShard(request.shard);
        msgs::ReadRequests req = request.request;
        storage_client.SendAsyncReadRequest(req, notifier_, readiness_token);
        running_requests.emplace(readiness_token.GetId(), request);
      }

      // drive requests to completion
      auto responses_result =
          DriveReadResponses<msgs::GetPropertiesRequest, msgs::GetPropertiesResponse>(running_requests);

      if (responses_result.HasError()) {
        spdlog::debug(
            "RequestRouter refreshing ShardMap and re-sending requests for GetProperties after Shard version mismatch");
        RefreshShardMap();
        continue;
      }

      auto responses = responses_result.GetValue();

      // post-process responses
      std::vector<msgs::GetPropertiesResultRow> result_rows;

      for (auto &&response : responses) {
        std::move(response.result_row.begin(), response.result_row.end(), std::back_inserter(result_rows));
      }

      return result_rows;
    }
  }

  std::optional<storage::v3::PropertyId> MaybeNameToProperty(const std::string &name) const override {
    return shard_map_.GetPropertyId(name);
  }

  std::optional<storage::v3::EdgeTypeId> MaybeNameToEdgeType(const std::string &name) const override {
    return shard_map_.GetEdgeTypeId(name);
  }

  std::optional<storage::v3::LabelId> MaybeNameToLabel(const std::string &name) const override {
    return shard_map_.GetLabelId(name);
  }

 private:
  std::vector<ShardRequestState<msgs::CreateVerticesRequest>> RequestsForCreateVertices(
      const std::vector<msgs::NewVertex> &new_vertices) {
    std::map<ShardMetadata, msgs::CreateVerticesRequest> per_shard_request_table;

    for (const auto &new_vertex : new_vertices) {
      MG_ASSERT(!new_vertex.label_ids.empty(), "No label_ids provided for new vertex in RequestRouter::CreateVertices");
      auto shard = shard_map_.GetShardForKey(new_vertex.label_ids[0].id,
                                             storage::conversions::ConvertPropertyVector(new_vertex.primary_key));
      if (!per_shard_request_table.contains(shard)) {
        msgs::CreateVerticesRequest create_v_rqst{.transaction_id = transaction_id_,
                                                  .expected_shard_version = shard.version};
        per_shard_request_table.insert(std::pair(shard, std::move(create_v_rqst)));
      }
      per_shard_request_table[shard].new_vertices.push_back(std::move(new_vertex));
    }

    std::vector<ShardRequestState<msgs::CreateVerticesRequest>> requests = {};

    for (auto &[shard, request] : per_shard_request_table) {
      ShardRequestState<msgs::CreateVerticesRequest> shard_request_state{
          .shard = shard,
          .request = request,
      };
      requests.emplace_back(std::move(shard_request_state));
    }

    return requests;
  }

  std::vector<ShardRequestState<msgs::CreateExpandRequest>> RequestsForCreateExpand(
      const std::vector<msgs::NewExpand> &new_expands) {
    std::map<ShardMetadata, msgs::CreateExpandRequest> per_shard_request_table;
    auto ensure_shard_exists_in_table = [&per_shard_request_table,
                                         transaction_id = transaction_id_](const ShardMetadata &shard) {
      if (!per_shard_request_table.contains(shard)) {
        msgs::CreateExpandRequest create_expand_request{.transaction_id = transaction_id};
        per_shard_request_table.insert({shard, std::move(create_expand_request)});
      }
    };

    for (auto &new_expand : new_expands) {
      const auto shard_src_vertex = shard_map_.GetShardForKey(
          new_expand.src_vertex.first.id, storage::conversions::ConvertPropertyVector(new_expand.src_vertex.second));
      const auto shard_dest_vertex = shard_map_.GetShardForKey(
          new_expand.dest_vertex.first.id, storage::conversions::ConvertPropertyVector(new_expand.dest_vertex.second));

      ensure_shard_exists_in_table(shard_src_vertex);

      if (shard_src_vertex.peers != shard_dest_vertex.peers) {
        ensure_shard_exists_in_table(shard_dest_vertex);
        per_shard_request_table[shard_dest_vertex].new_expands.push_back(new_expand);
      }
      per_shard_request_table[shard_src_vertex].new_expands.push_back(std::move(new_expand));
    }

    std::vector<ShardRequestState<msgs::CreateExpandRequest>> requests = {};

    for (auto &[shard, request] : per_shard_request_table) {
      request.expected_shard_version = shard.version;
      ShardRequestState<msgs::CreateExpandRequest> shard_request_state{
          .shard = shard,
          .request = request,
      };
      requests.emplace_back(std::move(shard_request_state));
    }

    return requests;
  }

  std::vector<ShardRequestState<msgs::ScanVerticesRequest>> RequestsForScanVertices(
      const std::optional<std::string> &label) {
    std::vector<coordinator::Shards> multi_shards;
    if (label) {
      const auto label_id = shard_map_.GetLabelId(*label);
      MG_ASSERT(label_id);
      MG_ASSERT(IsPrimaryLabel(*label_id));
      multi_shards = {shard_map_.GetShardsForLabel(*label)};
    } else {
      multi_shards = shard_map_.GetAllShards();
    }

    std::vector<ShardRequestState<msgs::ScanVerticesRequest>> requests = {};

    for (auto &shards : multi_shards) {
      for (auto &[key, shard] : shards) {
        MG_ASSERT(!shard.peers.empty());

        msgs::ScanVerticesRequest request;
        request.transaction_id = transaction_id_;
<<<<<<< HEAD
        request.expected_shard_version = shard.version;
=======
        request.props_to_return.emplace();
>>>>>>> 5b5ce1c4
        request.start_id.second = storage::conversions::ConvertValueVector(key);

        ShardRequestState<msgs::ScanVerticesRequest> shard_request_state{
            .shard = shard,
            .request = std::move(request),
        };

        requests.emplace_back(std::move(shard_request_state));
      }
    }

    return requests;
  }

  std::vector<ShardRequestState<msgs::ExpandOneRequest>> RequestsForExpandOne(msgs::ExpandOneRequest &&request) {
    std::map<ShardMetadata, msgs::ExpandOneRequest> per_shard_request_table;
    msgs::ExpandOneRequest top_level_rqst_template = request;
    top_level_rqst_template.transaction_id = transaction_id_;
    top_level_rqst_template.src_vertices.clear();

    for (auto &vertex : request.src_vertices) {
      auto shard =
          shard_map_.GetShardForKey(vertex.first.id, storage::conversions::ConvertPropertyVector(vertex.second));
      if (!per_shard_request_table.contains(shard)) {
        per_shard_request_table.insert(std::pair(shard, top_level_rqst_template));
      }
      per_shard_request_table[shard].src_vertices.push_back(std::move(vertex));
    }

    std::vector<ShardRequestState<msgs::ExpandOneRequest>> requests = {};

    for (auto &[shard, request] : per_shard_request_table) {
      request.expected_shard_version = shard.version;
      ShardRequestState<msgs::ExpandOneRequest> shard_request_state{
          .shard = shard,
          .request = request,
      };

      requests.emplace_back(std::move(shard_request_state));
    }

    return requests;
  }

  std::vector<ShardRequestState<msgs::GetPropertiesRequest>> RequestsForGetProperties(
      const msgs::GetPropertiesRequest &request) {
    std::map<ShardMetadata, msgs::GetPropertiesRequest> per_shard_request_table;
    auto top_level_rqst_template = request;
    top_level_rqst_template.transaction_id = transaction_id_;
    top_level_rqst_template.vertex_ids.clear();
    top_level_rqst_template.vertices_and_edges.clear();

    for (auto &&vertex : request.vertex_ids) {
      auto shard =
          shard_map_.GetShardForKey(vertex.first.id, storage::conversions::ConvertPropertyVector(vertex.second));
      if (!per_shard_request_table.contains(shard)) {
        per_shard_request_table.insert(std::pair(shard, top_level_rqst_template));
      }
      per_shard_request_table[shard].vertex_ids.emplace_back(std::move(vertex));
    }

    for (auto &[vertex, maybe_edge] : request.vertices_and_edges) {
      auto shard =
          shard_map_.GetShardForKey(vertex.first.id, storage::conversions::ConvertPropertyVector(vertex.second));
      if (!per_shard_request_table.contains(shard)) {
        per_shard_request_table.insert(std::pair(shard, top_level_rqst_template));
      }
      per_shard_request_table[shard].vertices_and_edges.emplace_back(std::move(vertex), maybe_edge);
    }

    std::vector<ShardRequestState<msgs::GetPropertiesRequest>> requests;

    for (auto &[shard, rqst] : per_shard_request_table) {
      rqst.expected_shard_version = shard.version;
      ShardRequestState<msgs::GetPropertiesRequest> shard_request_state{
          .shard = shard,
          .request = std::move(rqst),
      };

      requests.emplace_back(std::move(shard_request_state));
    }

    return requests;
  }

  StorageClient &GetStorageClientForShard(ShardMetadata shard) {
    if (!storage_cli_manager_.Exists(shard)) {
      AddStorageClientToManager(shard);
    }
    return storage_cli_manager_.GetClient(shard);
  }

  StorageClient &GetStorageClientForShard(const std::string &label, const CompoundKey &key) {
    auto shard = shard_map_.GetShardForKey(label, key);
    return GetStorageClientForShard(std::move(shard));
  }

  void AddStorageClientToManager(ShardMetadata target_shard) {
    MG_ASSERT(!target_shard.peers.empty());
    auto leader_addr = target_shard.peers.front();
    std::vector<Address> addresses;
    addresses.reserve(target_shard.peers.size());
    for (auto &address : target_shard.peers) {
      addresses.push_back(std::move(address.address));
    }
    auto cli = StorageClient(io_, std::move(leader_addr.address), std::move(addresses));
    storage_cli_manager_.AddClient(target_shard, std::move(cli));
  }

  template <typename RequestT, typename ResponseT>
  utils::BasicResult<io::ShardVersionMismatch, std::vector<ResponseT>> DriveReadResponses(
      RunningRequests<RequestT> &running_requests) {
    // Store responses in a map based on the corresponding request
    // offset, so that they can be reassembled in the correct order
    // even if they came back in randomized orders.
    std::map<size_t, ResponseT> response_map;

    spdlog::trace("waiting on readiness for token in DriveReadResponses");
    size_t polls = 0;
    while (response_map.size() < running_requests.size()) {
      auto ready = notifier_.Await();
      spdlog::trace("got readiness for token {}", ready.GetId());
      if (!running_requests.contains(ready.GetId())) {
        spdlog::debug(
            "RequestRouter continuing to next Await after notifier returned already-succeeded notification token");
        continue;
      }

      MG_ASSERT(polls++ / running_requests.size() < 1000,
                "polled over 1000 times per operation (almost certainly due to a bug) when performing request");
      auto &request = running_requests.at(ready.GetId());
      auto &storage_client = GetStorageClientForShard(request.shard);

      std::optional<utils::BasicResult<io::TimedOut, msgs::ReadResponses>> poll_result =
          storage_client.PollAsyncReadRequest(ready);

      if (!poll_result.has_value()) {
        continue;
      }

      if (poll_result->HasError()) {
        storage_client.SendAsyncReadRequest(request.request, notifier_, ready);
        continue;
      }

      msgs::ReadResponses response_variant = poll_result->GetValue();
      auto response = std::get<ResponseT>(response_variant);
      if (response.error) {
        if (response.error->code == common::ErrorCode::MISMATCHED_SHARD_VERSION) {
          RefreshShardMap();

          // signal to caller that we should retry
          return io::ShardVersionMismatch{};
        } else {
          spdlog::warn("throwing in DriveReadResponses because of unhandled error: {}",
                       common::ErrorCodeToString(response.error->code));
          throw std::runtime_error("RequestRouter Read request did not succeed");
        }
      }

      // the readiness token has an ID based on the request vector offset
      response_map.emplace(ready.GetId(), std::move(response));
    }

    std::vector<ResponseT> responses;
    responses.reserve(running_requests.size());

    int last = -1;
    for (auto &&[offset, response] : response_map) {
      MG_ASSERT(last + 1 == offset);
      responses.emplace_back(std::forward<ResponseT>(response));
      last = offset;
    }

    return responses;
  }

  template <typename RequestT, typename ResponseT>
  utils::BasicResult<io::ShardVersionMismatch, std::vector<ResponseT>> DriveWriteResponses(
      RunningRequests<RequestT> &running_requests) {
    // Store responses in a map based on the corresponding request
    // offset, so that they can be reassembled in the correct order
    // even if they came back in randomized orders.
    std::map<size_t, ResponseT> response_map;

    while (response_map.size() < running_requests.size()) {
      auto ready = notifier_.Await();
      if (!running_requests.contains(ready.GetId())) {
        spdlog::debug(
            "RequestRouter continuing to next Await after notifier returned already-succeeded notification token");
        continue;
      }
      auto &request = running_requests.at(ready.GetId());
      auto &storage_client = GetStorageClientForShard(request.shard);

      std::optional<utils::BasicResult<io::TimedOut, msgs::WriteResponses>> poll_result =
          storage_client.PollAsyncWriteRequest(ready);

      if (!poll_result.has_value()) {
        continue;
      }

      if (poll_result->HasError()) {
        storage_client.SendAsyncWriteRequest(request.request, notifier_, ready);
        continue;
      }

      msgs::WriteResponses response_variant = poll_result->GetValue();
      auto response = std::get<ResponseT>(response_variant);
      if (response.error) {
        if (response.error->code == common::ErrorCode::MISMATCHED_SHARD_VERSION) {
          RefreshShardMap();

          // signal to caller that we should retry
          return io::ShardVersionMismatch{};
        } else {
          spdlog::warn("throwing in DriveWriteResponses because of unhandled error: {}",
                       common::ErrorCodeToString(response.error->code));
          throw std::runtime_error("RequestRouter Write request did not succeed");
        }
      }

      // the readiness token has an ID based on the request vector offset
      response_map.emplace(ready.GetId(), std::move(response));
    }

    std::vector<ResponseT> responses;
    responses.reserve(running_requests.size());

    int last = -1;
    for (auto &&[offset, response] : response_map) {
      MG_ASSERT(last + 1 == offset);
      responses.emplace_back(std::forward<ResponseT>(response));
      last = offset;
    }

    return responses;
  }

  void SetUpNameIdMappers() {
    std::unordered_map<uint64_t, std::string> id_to_name;
    for (const auto &[name, id] : shard_map_.labels) {
      id_to_name.emplace(id.AsUint(), name);
    }
    labels_.StoreMapping(std::move(id_to_name));
    id_to_name.clear();
    for (const auto &[name, id] : shard_map_.properties) {
      id_to_name.emplace(id.AsUint(), name);
    }
    properties_.StoreMapping(std::move(id_to_name));
    id_to_name.clear();
    for (const auto &[name, id] : shard_map_.edge_types) {
      id_to_name.emplace(id.AsUint(), name);
    }
    edge_types_.StoreMapping(std::move(id_to_name));
  }

  std::optional<std::pair<uint64_t, uint64_t>> AllocateInitialEdgeIds(io::Address coordinator_address) override {
    coordinator::CoordinatorWriteRequests requests{coordinator::AllocateEdgeIdBatchRequest{.batch_size = 1000000}};

    io::rsm::WriteRequest<coordinator::CoordinatorWriteRequests> ww;
<<<<<<< HEAD
    ww.operation = requests;
    auto resp =
        io_.template Request<io::rsm::WriteRequest<coordinator::CoordinatorWriteRequests>,
                             io::rsm::WriteResponse<coordinator::CoordinatorWriteResponses>>(coordinator_address, ww)
            .Wait();
=======
    ww.operation = std::move(requests);
    auto resp = io_.template Request<io::rsm::WriteResponse<coordinator::CoordinatorWriteResponses>,
                                     io::rsm::WriteRequest<coordinator::CoordinatorWriteRequests>>(coordinator_address,
                                                                                                   std::move(ww))
                    .Wait();
>>>>>>> 5b5ce1c4
    if (resp.HasValue()) {
      const auto alloc_edge_id_reps =
          std::get<coordinator::AllocateEdgeIdBatchResponse>(resp.GetValue().message.write_return);
      return std::make_pair(alloc_edge_id_reps.low, alloc_edge_id_reps.high);
    }
    return {};
  }

<<<<<<< HEAD
  ShardMap shard_map_;
=======
  ShardMap shards_map_;
>>>>>>> 5b5ce1c4
  storage::v3::NameIdMapper properties_;
  storage::v3::NameIdMapper edge_types_;
  storage::v3::NameIdMapper labels_;
  CoordinatorClient coord_cli_;
  RsmStorageClientManager<StorageClient> storage_cli_manager_;
  io::Io<TTransport> io_;
  coordinator::Hlc transaction_id_;
  io::Notifier notifier_ = {};
  std::atomic<uint64_t> idempotency_token_generator_;
  // TODO(kostasrim) Add batch prefetching
};

class RequestRouterFactory {
 public:
  RequestRouterFactory() = default;
  RequestRouterFactory(const RequestRouterFactory &) = delete;
  RequestRouterFactory &operator=(const RequestRouterFactory &) = delete;
  RequestRouterFactory(RequestRouterFactory &&) = delete;
  RequestRouterFactory &operator=(RequestRouterFactory &&) = delete;

  virtual ~RequestRouterFactory() = default;

  virtual std::unique_ptr<RequestRouterInterface> CreateRequestRouter(
      const coordinator::Address &coordinator_address) const = 0;
};

class LocalRequestRouterFactory : public RequestRouterFactory {
  using LocalTransportIo = io::Io<io::local_transport::LocalTransport>;
  LocalTransportIo &io_;

 public:
  explicit LocalRequestRouterFactory(LocalTransportIo &io) : io_(io) {}

  std::unique_ptr<RequestRouterInterface> CreateRequestRouter(
      const coordinator::Address &coordinator_address) const override {
    using TransportType = io::local_transport::LocalTransport;

    auto query_io = io_.ForkLocal(boost::uuids::uuid{boost::uuids::random_generator()()});
    auto local_transport_io = io_.ForkLocal(boost::uuids::uuid{boost::uuids::random_generator()()});

    return std::make_unique<RequestRouter<TransportType>>(
        coordinator::CoordinatorClient<TransportType>(query_io, coordinator_address, {coordinator_address}),
        std::move(local_transport_io));
  }
};

class SimulatedRequestRouterFactory : public RequestRouterFactory {
  io::simulator::Simulator *simulator_;

 public:
  explicit SimulatedRequestRouterFactory(io::simulator::Simulator &simulator) : simulator_(&simulator) {}

  std::unique_ptr<RequestRouterInterface> CreateRequestRouter(
      const coordinator::Address &coordinator_address) const override {
    using TransportType = io::simulator::SimulatorTransport;
    auto actual_transport_handle = simulator_->GetSimulatorHandle();

    boost::uuids::uuid random_uuid;
    io::Address unique_local_addr_query;

    // The simulated RR should not introduce stochastic behavior.
<<<<<<< HEAD
    random_uuid = boost::uuids::uuid{3, 3, 3, 3, 3, 0, 0, 0, 0, 0, 0, 0, 0, 0, 0, 0};
    unique_local_addr_query = {.unique_id = boost::uuids::uuid{4, 4, 4, 4, 4, 4, 0, 0, 0, 0, 0, 0, 0, 0, 0, 0}};
=======
    random_uuid = boost::uuids::uuid{3, 0, 0, 0, 0, 0, 0, 0, 0, 0, 0, 0, 0, 0, 0, 0};
    unique_local_addr_query = {.unique_id = boost::uuids::uuid{4, 0, 0, 0, 0, 0, 0, 0, 0, 0, 0, 0, 0, 0, 0, 0}};
>>>>>>> 5b5ce1c4

    auto io = simulator_->Register(unique_local_addr_query);
    auto query_io = io.ForkLocal(random_uuid);

<<<<<<< HEAD
    auto ret = std::make_unique<RequestRouter<TransportType>>(
        coordinator::CoordinatorClient<TransportType>(query_io, coordinator_address, {coordinator_address}),
        std::move(io));

    ret->InstallSimulatorTicker(simulator_->GetSimulatorTickClosure());

    return ret;
=======
    return std::make_unique<RequestRouter<TransportType>>(
        coordinator::CoordinatorClient<TransportType>(query_io, coordinator_address, {coordinator_address}),
        std::move(io));
>>>>>>> 5b5ce1c4
  }
};

}  // namespace memgraph::query::v2<|MERGE_RESOLUTION|>--- conflicted
+++ resolved
@@ -86,7 +86,7 @@
 
 // maps from ReadinessToken's internal size_t to the associated state
 template <typename TRequest>
-using RunningRequests = std::unordered_map<size_t, ShardRequestState<TRequest>>;
+using RunningRequests = std::map<size_t, ShardRequestState<TRequest>>;
 
 class RequestRouterInterface {
  public:
@@ -249,13 +249,8 @@
   }
 
   bool IsPrimaryProperty(storage::v3::LabelId primary_label, storage::v3::PropertyId property) const override {
-<<<<<<< HEAD
     const auto schema_it = shard_map_.schemas.find(primary_label);
     MG_ASSERT(schema_it != shard_map_.schemas.end(), "Invalid primary label id: {}", primary_label.AsUint());
-=======
-    const auto schema_it = shards_map_.schemas.find(primary_label);
-    MG_ASSERT(schema_it != shards_map_.schemas.end(), "Invalid primary label id: {}", primary_label.AsUint());
->>>>>>> 5b5ce1c4
 
     return std::find_if(schema_it->second.begin(), schema_it->second.end(), [property](const auto &schema_prop) {
              return schema_prop.property_id == property;
@@ -279,7 +274,6 @@
 
       // begin all requests in parallel
       RunningRequests<msgs::ScanVerticesRequest> running_requests = {};
-      running_requests.reserve(requests_to_be_sent.size());
       for (size_t i = 0; i < requests_to_be_sent.size(); i++) {
         auto &request = requests_to_be_sent[i];
         io::ReadinessToken readiness_token{i};
@@ -333,7 +327,6 @@
 
       // begin all requests in parallel
       RunningRequests<msgs::CreateVerticesRequest> running_requests = {};
-      running_requests.reserve(requests_to_be_sent.size());
       for (size_t i = 0; i < requests_to_be_sent.size(); i++) {
         auto &request = requests_to_be_sent[i];
         io::ReadinessToken readiness_token{i};
@@ -351,10 +344,9 @@
 
       if (result.HasValue()) {
         return result.GetValue();
-      } else {
-        // retry request that failed due to outdated ShardMap
-        RefreshShardMap();
-      }
+      }
+      // retry request that failed due to outdated ShardMap
+      RefreshShardMap();
     }
   }
 
@@ -373,39 +365,22 @@
 
       // begin all requests in parallel
       RunningRequests<msgs::CreateExpandRequest> running_requests = {};
-      running_requests.reserve(requests_to_be_sent.size());
       for (size_t i = 0; i < requests_to_be_sent.size(); i++) {
         auto &request = requests_to_be_sent[i];
         io::ReadinessToken readiness_token{i};
         auto &storage_client = GetStorageClientForShard(request.shard);
         msgs::WriteRequests req = request.request;
-        storage_client.SendAsyncWriteRequest(req, notifier_, readiness_token);
+        storage_client.SendAsyncWriteRequest(std::move(req), notifier_, readiness_token);
         running_requests.emplace(readiness_token.GetId(), request);
       }
 
-<<<<<<< HEAD
       // drive requests to completion
       auto result = DriveWriteResponses<msgs::CreateExpandRequest, msgs::CreateExpandResponse>(running_requests);
-=======
-    // begin all requests in parallel
-    RunningRequests<msgs::CreateExpandRequest> running_requests = {};
-    running_requests.reserve(requests_to_be_sent.size());
-    for (size_t i = 0; i < requests_to_be_sent.size(); i++) {
-      auto &request = requests_to_be_sent[i];
-      io::ReadinessToken readiness_token{i};
-      auto &storage_client = GetStorageClientForShard(request.shard);
-      msgs::WriteRequests req = request.request;
-      storage_client.SendAsyncWriteRequest(std::move(req), notifier_, readiness_token);
-      running_requests.emplace(readiness_token.GetId(), std::move(request));
-    }
->>>>>>> 5b5ce1c4
 
       if (result.HasValue()) {
         return result.GetValue();
-      } else {
-        // retry request that failed due to outdated ShardMap
-        RefreshShardMap();
-      }
+      }  // retry request that failed due to outdated ShardMap
+      RefreshShardMap();
     }
   }
 
@@ -416,22 +391,21 @@
     // For each vertex U, the ExpandOne will result in <U, Edges>. The destination vertex and its properties
     // must be fetched again with an ExpandOne(Edges.dst)
 
-<<<<<<< HEAD
     // TODO(tyler) enforce max commit retries here when we go distributed
     while (true) {
       // create requests
-      std::vector<ShardRequestState<msgs::ExpandOneRequest>> requests_to_be_sent = RequestsForExpandOne(request);
+      std::vector<ShardRequestState<msgs::ExpandOneRequest>> requests_to_be_sent =
+          RequestsForExpandOne(std::move(request));
 
       // begin all requests in parallel
       RunningRequests<msgs::ExpandOneRequest> running_requests = {};
-      running_requests.reserve(requests_to_be_sent.size());
       for (size_t i = 0; i < requests_to_be_sent.size(); i++) {
-        auto &request = requests_to_be_sent[i];
+        auto &local_request = requests_to_be_sent[i];
         io::ReadinessToken readiness_token{i};
-        auto &storage_client = GetStorageClientForShard(request.shard);
-        msgs::ReadRequests req = request.request;
-        storage_client.SendAsyncReadRequest(req, notifier_, readiness_token);
-        running_requests.emplace(readiness_token.GetId(), request);
+        auto &storage_client = GetStorageClientForShard(local_request.shard);
+        msgs::ReadRequests req = local_request.request;
+        storage_client.SendAsyncReadRequest(std::move(req), notifier_, readiness_token);
+        running_requests.emplace(readiness_token.GetId(), local_request);
       }
 
       // drive requests to completion
@@ -443,14 +417,35 @@
         RefreshShardMap();
         continue;
       }
-=======
+
+      auto responses = responses_result.GetValue();
+
+      // post-process responses
+      std::vector<msgs::ExpandOneResultRow> result_rows;
+      const auto total_row_count = std::accumulate(
+          responses.begin(), responses.end(), 0, [](const int64_t partial_count, const msgs::ExpandOneResponse &resp) {
+            return partial_count + resp.result.size();
+          });
+      result_rows.reserve(total_row_count);
+
+      for (auto &response : responses) {
+        result_rows.insert(result_rows.end(), std::make_move_iterator(response.result.begin()),
+                           std::make_move_iterator(response.result.end()));
+      }
+
+      return result_rows;
+    }
+  }
+
+  std::vector<msgs::GetPropertiesResultRow> GetProperties(msgs::GetPropertiesRequest requests) override {
+    requests.transaction_id = transaction_id_;
     // create requests
-    std::vector<ShardRequestState<msgs::ExpandOneRequest>> requests_to_be_sent =
-        RequestsForExpandOne(std::move(request));
+    std::vector<ShardRequestState<msgs::GetPropertiesRequest>> requests_to_be_sent =
+        RequestsForGetProperties(std::move(requests));
 
     // begin all requests in parallel
-    RunningRequests<msgs::ExpandOneRequest> running_requests = {};
-    running_requests.reserve(requests_to_be_sent.size());
+    RunningRequests<msgs::GetPropertiesRequest> running_requests = {};
+    // running_requests.reserve(requests_to_be_sent.size());
     for (size_t i = 0; i < requests_to_be_sent.size(); i++) {
       auto &request = requests_to_be_sent[i];
       io::ReadinessToken readiness_token{i};
@@ -459,63 +454,22 @@
       storage_client.SendAsyncReadRequest(std::move(req), notifier_, readiness_token);
       running_requests.emplace(readiness_token.GetId(), std::move(request));
     }
->>>>>>> 5b5ce1c4
-
-      auto responses = responses_result.GetValue();
-
-      // post-process responses
-      std::vector<msgs::ExpandOneResultRow> result_rows;
-      const auto total_row_count = std::accumulate(
-          responses.begin(), responses.end(), 0, [](const int64_t partial_count, const msgs::ExpandOneResponse &resp) {
-            return partial_count + resp.result.size();
-          });
-      result_rows.reserve(total_row_count);
-
-      for (auto &response : responses) {
-        result_rows.insert(result_rows.end(), std::make_move_iterator(response.result.begin()),
-                           std::make_move_iterator(response.result.end()));
-      }
-
-      return result_rows;
-    }
-  }
-
-  std::vector<msgs::GetPropertiesResultRow> GetProperties(msgs::GetPropertiesRequest requests) override {
-    requests.transaction_id = transaction_id_;
-<<<<<<< HEAD
-=======
-    // create requests
-    std::vector<ShardRequestState<msgs::GetPropertiesRequest>> requests_to_be_sent =
-        RequestsForGetProperties(std::move(requests));
-
-    // begin all requests in parallel
-    RunningRequests<msgs::GetPropertiesRequest> running_requests = {};
-    running_requests.reserve(requests_to_be_sent.size());
-    for (size_t i = 0; i < requests_to_be_sent.size(); i++) {
-      auto &request = requests_to_be_sent[i];
-      io::ReadinessToken readiness_token{i};
-      auto &storage_client = GetStorageClientForShard(request.shard);
-      msgs::ReadRequests req = request.request;
-      storage_client.SendAsyncReadRequest(std::move(req), notifier_, readiness_token);
-      running_requests.emplace(readiness_token.GetId(), std::move(request));
-    }
->>>>>>> 5b5ce1c4
 
     // TODO(tyler) enforce max commit retries here when we go distributed
     while (true) {
       // create requests
       std::vector<ShardRequestState<msgs::GetPropertiesRequest>> requests_to_be_sent =
-          RequestsForGetProperties(requests);
+          RequestsForGetProperties(std::move(requests));
 
       // begin all requests in parallel
       RunningRequests<msgs::GetPropertiesRequest> running_requests = {};
-      running_requests.reserve(requests_to_be_sent.size());
+      // running_requests.reserve(requests_to_be_sent.size());
       for (size_t i = 0; i < requests_to_be_sent.size(); i++) {
         auto &request = requests_to_be_sent[i];
         io::ReadinessToken readiness_token{i};
         auto &storage_client = GetStorageClientForShard(request.shard);
         msgs::ReadRequests req = request.request;
-        storage_client.SendAsyncReadRequest(req, notifier_, readiness_token);
+        storage_client.SendAsyncReadRequest(std::move(req), notifier_, readiness_token);
         running_requests.emplace(readiness_token.GetId(), request);
       }
 
@@ -645,11 +599,8 @@
 
         msgs::ScanVerticesRequest request;
         request.transaction_id = transaction_id_;
-<<<<<<< HEAD
         request.expected_shard_version = shard.version;
-=======
         request.props_to_return.emplace();
->>>>>>> 5b5ce1c4
         request.start_id.second = storage::conversions::ConvertValueVector(key);
 
         ShardRequestState<msgs::ScanVerticesRequest> shard_request_state{
@@ -908,22 +859,14 @@
   }
 
   std::optional<std::pair<uint64_t, uint64_t>> AllocateInitialEdgeIds(io::Address coordinator_address) override {
-    coordinator::CoordinatorWriteRequests requests{coordinator::AllocateEdgeIdBatchRequest{.batch_size = 1000000}};
+    coordinator::CoordinatorWriteRequests request{coordinator::AllocateEdgeIdBatchRequest{.batch_size = 1000000}};
 
     io::rsm::WriteRequest<coordinator::CoordinatorWriteRequests> ww;
-<<<<<<< HEAD
-    ww.operation = requests;
-    auto resp =
-        io_.template Request<io::rsm::WriteRequest<coordinator::CoordinatorWriteRequests>,
-                             io::rsm::WriteResponse<coordinator::CoordinatorWriteResponses>>(coordinator_address, ww)
-            .Wait();
-=======
-    ww.operation = std::move(requests);
-    auto resp = io_.template Request<io::rsm::WriteResponse<coordinator::CoordinatorWriteResponses>,
-                                     io::rsm::WriteRequest<coordinator::CoordinatorWriteRequests>>(coordinator_address,
-                                                                                                   std::move(ww))
+    ww.operation = std::move(request);
+    auto resp = io_.template Request<io::rsm::WriteRequest<coordinator::CoordinatorWriteRequests>,
+                                     io::rsm::WriteResponse<coordinator::CoordinatorWriteResponses>>(
+                       coordinator_address, std::move(ww))
                     .Wait();
->>>>>>> 5b5ce1c4
     if (resp.HasValue()) {
       const auto alloc_edge_id_reps =
           std::get<coordinator::AllocateEdgeIdBatchResponse>(resp.GetValue().message.write_return);
@@ -932,11 +875,7 @@
     return {};
   }
 
-<<<<<<< HEAD
   ShardMap shard_map_;
-=======
-  ShardMap shards_map_;
->>>>>>> 5b5ce1c4
   storage::v3::NameIdMapper properties_;
   storage::v3::NameIdMapper edge_types_;
   storage::v3::NameIdMapper labels_;
@@ -998,18 +937,12 @@
     io::Address unique_local_addr_query;
 
     // The simulated RR should not introduce stochastic behavior.
-<<<<<<< HEAD
     random_uuid = boost::uuids::uuid{3, 3, 3, 3, 3, 0, 0, 0, 0, 0, 0, 0, 0, 0, 0, 0};
     unique_local_addr_query = {.unique_id = boost::uuids::uuid{4, 4, 4, 4, 4, 4, 0, 0, 0, 0, 0, 0, 0, 0, 0, 0}};
-=======
-    random_uuid = boost::uuids::uuid{3, 0, 0, 0, 0, 0, 0, 0, 0, 0, 0, 0, 0, 0, 0, 0};
-    unique_local_addr_query = {.unique_id = boost::uuids::uuid{4, 0, 0, 0, 0, 0, 0, 0, 0, 0, 0, 0, 0, 0, 0, 0}};
->>>>>>> 5b5ce1c4
 
     auto io = simulator_->Register(unique_local_addr_query);
     auto query_io = io.ForkLocal(random_uuid);
 
-<<<<<<< HEAD
     auto ret = std::make_unique<RequestRouter<TransportType>>(
         coordinator::CoordinatorClient<TransportType>(query_io, coordinator_address, {coordinator_address}),
         std::move(io));
@@ -1017,11 +950,6 @@
     ret->InstallSimulatorTicker(simulator_->GetSimulatorTickClosure());
 
     return ret;
-=======
-    return std::make_unique<RequestRouter<TransportType>>(
-        coordinator::CoordinatorClient<TransportType>(query_io, coordinator_address, {coordinator_address}),
-        std::move(io));
->>>>>>> 5b5ce1c4
   }
 };
 
