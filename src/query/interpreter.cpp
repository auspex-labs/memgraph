--- conflicted
+++ resolved
@@ -1069,23 +1069,15 @@
   static constexpr auto kMaxBlockPerChunks = 128;
 
   if (!use_monotonic_memory_) {
-<<<<<<< HEAD
-    pool_memory.emplace(kMaxBlockPerChunks, kExecutionPoolMaxBlockSize, utils::NewDeleteResource(),
-                        utils::NewDeleteResource());
-=======
-    pool_memory.emplace(8, kExecutionPoolMaxBlockSize, &resource_with_exception, &resource_with_exception);
->>>>>>> 91017b7f
+    pool_memory.emplace(kMaxBlockPerChunks, kExecutionPoolMaxBlockSize, &resource_with_exception,
+                        &resource_with_exception);
   } else {
     // We can throw on every query because a simple queries for deleting will use only
     // the stack allocated buffer.
     // Also, we want to throw only when the query engine requests more memory and not the storage
     // so we add the exception to the allocator.
     // TODO (mferencevic): Tune the parameters accordingly.
-<<<<<<< HEAD
-    pool_memory.emplace(kMaxBlockPerChunks, 1024, &monotonic_memory, utils::NewDeleteResource());
-=======
-    pool_memory.emplace(128, 1024, &monotonic_memory, &resource_with_exception);
->>>>>>> 91017b7f
+    pool_memory.emplace(kMaxBlockPerChunks, 1024, &monotonic_memory, &resource_with_exception);
   }
 
   std::optional<utils::LimitedMemoryResource> maybe_limited_resource;
