// Copyright 2023 Memgraph Ltd.
//
// Use of this software is governed by the Business Source License
// included in the file licenses/BSL.txt; by using this file, you agree to be bound by the terms of the Business Source
// License, and you may not use this file except in compliance with the Business Source License.
//
// As of the Change Date specified in that file, in accordance with
// the Business Source License, use of this software will be governed
// by the Apache License, Version 2.0, included in the file
// licenses/APL.txt.

#include "storage/v3/shard.hpp"

#include <algorithm>
#include <cstddef>
#include <cstdint>
#include <iterator>
#include <memory>
#include <mutex>
#include <optional>

#include <bits/ranges_algo.h>
#include <spdlog/spdlog.h>

#include "io/network/endpoint.hpp"
#include "io/time.hpp"
#include "storage/v3/delta.hpp"
#include "storage/v3/edge.hpp"
#include "storage/v3/edge_accessor.hpp"
#include "storage/v3/id_types.hpp"
#include "storage/v3/indices.hpp"
#include "storage/v3/key_store.hpp"
#include "storage/v3/mvcc.hpp"
#include "storage/v3/name_id_mapper.hpp"
#include "storage/v3/property_value.hpp"
#include "storage/v3/result.hpp"
#include "storage/v3/schema_validator.hpp"
#include "storage/v3/transaction.hpp"
#include "storage/v3/value_conversions.hpp"
#include "storage/v3/vertex.hpp"
#include "storage/v3/vertex_accessor.hpp"
#include "storage/v3/view.hpp"
#include "utils/exceptions.hpp"
#include "utils/file.hpp"
#include "utils/logging.hpp"
#include "utils/memory_tracker.hpp"
#include "utils/message.hpp"
#include "utils/result.hpp"
#include "utils/rw_lock.hpp"
#include "utils/skip_list.hpp"
#include "utils/spin_lock.hpp"
#include "utils/stat.hpp"
#include "utils/uuid.hpp"

namespace memgraph::storage::v3 {

using OOMExceptionEnabler = utils::MemoryTracker::OutOfMemoryExceptionEnabler;

namespace {
uint64_t GetCleanupBeforeTimestamp(const std::map<uint64_t, std::unique_ptr<Transaction>> &transactions,
                                   const io::Time clean_up_before) {
  MG_ASSERT(!transactions.empty(), "There are no transactions!");
  const auto it = std::lower_bound(
      transactions.begin(), transactions.end(), clean_up_before,
      // A different comparator has to be used here as this function translates the wall clock time into a logical id
      // NOLINTNEXTLINE(performance-inefficient-algorithm)
      [](const std::pair<const uint64_t, std::unique_ptr<Transaction>> &trans, const io::Time clean_up_before) {
        return trans.second->start_timestamp.coordinator_wall_clock < clean_up_before;
      });
  if (it == transactions.end()) {
    // all of the transaction are old enough to be cleaned up, return a timestamp that is higher than all of them
    return transactions.rbegin()->first + 1;
  }
  return it->first;
}

}  // namespace

auto AdvanceToVisibleVertex(VertexContainer::iterator it, VertexContainer::iterator end,
                            std::optional<VertexAccessor> *vertex, Transaction *tx, View view, Indices *indices,
                            Config::Items config, const VertexValidator &vertex_validator) {
  while (it != end) {
    *vertex = VertexAccessor::Create(&*it, tx, indices, config, vertex_validator, view);
    if (!*vertex) {
      ++it;
      continue;
    }
    break;
  }
  return it;
}

AllVerticesIterable::Iterator::Iterator(AllVerticesIterable *self, VertexContainer::iterator it)
    : self_(self),
      it_(AdvanceToVisibleVertex(it, self->vertices_accessor_->end(), &self->vertex_, self->transaction_, self->view_,
                                 self->indices_, self->config_, *self_->vertex_validator_)) {}

VertexAccessor AllVerticesIterable::Iterator::operator*() const { return *self_->vertex_; }

AllVerticesIterable::Iterator &AllVerticesIterable::Iterator::operator++() {
  ++it_;
  it_ = AdvanceToVisibleVertex(it_, self_->vertices_accessor_->end(), &self_->vertex_, self_->transaction_,
                               self_->view_, self_->indices_, self_->config_, *self_->vertex_validator_);
  return *this;
}

VerticesIterable::VerticesIterable(AllVerticesIterable vertices) : type_(Type::ALL) {
  new (&all_vertices_) AllVerticesIterable(std::move(vertices));
}

VerticesIterable::VerticesIterable(LabelIndex::Iterable vertices) : type_(Type::BY_LABEL) {
  new (&vertices_by_label_) LabelIndex::Iterable(std::move(vertices));
}

VerticesIterable::VerticesIterable(LabelPropertyIndex::Iterable vertices) : type_(Type::BY_LABEL_PROPERTY) {
  new (&vertices_by_label_property_) LabelPropertyIndex::Iterable(std::move(vertices));
}

VerticesIterable::VerticesIterable(VerticesIterable &&other) noexcept : type_(other.type_) {
  switch (other.type_) {
    case Type::ALL:
      new (&all_vertices_) AllVerticesIterable(std::move(other.all_vertices_));
      break;
    case Type::BY_LABEL:
      new (&vertices_by_label_) LabelIndex::Iterable(std::move(other.vertices_by_label_));
      break;
    case Type::BY_LABEL_PROPERTY:
      new (&vertices_by_label_property_) LabelPropertyIndex::Iterable(std::move(other.vertices_by_label_property_));
      break;
  }
}

VerticesIterable &VerticesIterable::operator=(VerticesIterable &&other) noexcept {
  switch (type_) {
    case Type::ALL:
      all_vertices_.AllVerticesIterable::~AllVerticesIterable();
      break;
    case Type::BY_LABEL:
      vertices_by_label_.LabelIndex::Iterable::~Iterable();
      break;
    case Type::BY_LABEL_PROPERTY:
      vertices_by_label_property_.LabelPropertyIndex::Iterable::~Iterable();
      break;
  }
  type_ = other.type_;
  switch (other.type_) {
    case Type::ALL:
      new (&all_vertices_) AllVerticesIterable(std::move(other.all_vertices_));
      break;
    case Type::BY_LABEL:
      new (&vertices_by_label_) LabelIndex::Iterable(std::move(other.vertices_by_label_));
      break;
    case Type::BY_LABEL_PROPERTY:
      new (&vertices_by_label_property_) LabelPropertyIndex::Iterable(std::move(other.vertices_by_label_property_));
      break;
  }
  return *this;
}

VerticesIterable::~VerticesIterable() {
  switch (type_) {
    case Type::ALL:
      all_vertices_.AllVerticesIterable::~AllVerticesIterable();
      break;
    case Type::BY_LABEL:
      vertices_by_label_.LabelIndex::Iterable::~Iterable();
      break;
    case Type::BY_LABEL_PROPERTY:
      vertices_by_label_property_.LabelPropertyIndex::Iterable::~Iterable();
      break;
  }
}

VerticesIterable::Iterator VerticesIterable::begin() {
  switch (type_) {
    case Type::ALL:
      return Iterator(all_vertices_.begin());
    case Type::BY_LABEL:
      return Iterator(vertices_by_label_.begin());
    case Type::BY_LABEL_PROPERTY:
      return Iterator(vertices_by_label_property_.begin());
  }
}

VerticesIterable::Iterator VerticesIterable::end() {
  switch (type_) {
    case Type::ALL:
      return Iterator(all_vertices_.end());
    case Type::BY_LABEL:
      return Iterator(vertices_by_label_.end());
    case Type::BY_LABEL_PROPERTY:
      return Iterator(vertices_by_label_property_.end());
  }
}

VerticesIterable::Iterator::Iterator(AllVerticesIterable::Iterator it) : type_(Type::ALL) {
  new (&all_it_) AllVerticesIterable::Iterator(it);
}

VerticesIterable::Iterator::Iterator(LabelIndex::Iterable::Iterator it) : type_(Type::BY_LABEL) {
  new (&by_label_it_) LabelIndex::Iterable::Iterator(it);
}

VerticesIterable::Iterator::Iterator(LabelPropertyIndex::Iterable::Iterator it) : type_(Type::BY_LABEL_PROPERTY) {
  new (&by_label_property_it_) LabelPropertyIndex::Iterable::Iterator(it);
}

VerticesIterable::Iterator::Iterator(const VerticesIterable::Iterator &other) : type_(other.type_) {
  switch (other.type_) {
    case Type::ALL:
      new (&all_it_) AllVerticesIterable::Iterator(other.all_it_);
      break;
    case Type::BY_LABEL:
      new (&by_label_it_) LabelIndex::Iterable::Iterator(other.by_label_it_);
      break;
    case Type::BY_LABEL_PROPERTY:
      new (&by_label_property_it_) LabelPropertyIndex::Iterable::Iterator(other.by_label_property_it_);
      break;
  }
}

VerticesIterable::Iterator &VerticesIterable::Iterator::operator=(const VerticesIterable::Iterator &other) {
  if (this == &other) {
    return *this;
  }
  Destroy();
  type_ = other.type_;
  switch (other.type_) {
    case Type::ALL:
      new (&all_it_) AllVerticesIterable::Iterator(other.all_it_);
      break;
    case Type::BY_LABEL:
      new (&by_label_it_) LabelIndex::Iterable::Iterator(other.by_label_it_);
      break;
    case Type::BY_LABEL_PROPERTY:
      new (&by_label_property_it_) LabelPropertyIndex::Iterable::Iterator(other.by_label_property_it_);
      break;
  }
  return *this;
}

VerticesIterable::Iterator::Iterator(VerticesIterable::Iterator &&other) noexcept : type_(other.type_) {
  switch (other.type_) {
    case Type::ALL:
      new (&all_it_) AllVerticesIterable::Iterator(other.all_it_);
      break;
    case Type::BY_LABEL:
      new (&by_label_it_) LabelIndex::Iterable::Iterator(other.by_label_it_);
      break;
    case Type::BY_LABEL_PROPERTY:
      new (&by_label_property_it_) LabelPropertyIndex::Iterable::Iterator(other.by_label_property_it_);
      break;
  }
}

VerticesIterable::Iterator &VerticesIterable::Iterator::operator=(VerticesIterable::Iterator &&other) noexcept {
  Destroy();
  type_ = other.type_;
  switch (other.type_) {
    case Type::ALL:
      new (&all_it_) AllVerticesIterable::Iterator(other.all_it_);
      break;
    case Type::BY_LABEL:
      new (&by_label_it_) LabelIndex::Iterable::Iterator(other.by_label_it_);
      break;
    case Type::BY_LABEL_PROPERTY:
      new (&by_label_property_it_) LabelPropertyIndex::Iterable::Iterator(other.by_label_property_it_);
      break;
  }
  return *this;
}

VerticesIterable::Iterator::~Iterator() { Destroy(); }

void VerticesIterable::Iterator::Destroy() noexcept {
  switch (type_) {
    case Type::ALL:
      all_it_.AllVerticesIterable::Iterator::~Iterator();
      break;
    case Type::BY_LABEL:
      by_label_it_.LabelIndex::Iterable::Iterator::~Iterator();
      break;
    case Type::BY_LABEL_PROPERTY:
      by_label_property_it_.LabelPropertyIndex::Iterable::Iterator::~Iterator();
      break;
  }
}

VertexAccessor VerticesIterable::Iterator::operator*() const {
  switch (type_) {
    case Type::ALL:
      return *all_it_;
    case Type::BY_LABEL:
      return *by_label_it_;
    case Type::BY_LABEL_PROPERTY:
      return *by_label_property_it_;
  }
}

VerticesIterable::Iterator &VerticesIterable::Iterator::operator++() {
  switch (type_) {
    case Type::ALL:
      ++all_it_;
      break;
    case Type::BY_LABEL:
      ++by_label_it_;
      break;
    case Type::BY_LABEL_PROPERTY:
      ++by_label_property_it_;
      break;
  }
  return *this;
}

bool VerticesIterable::Iterator::operator==(const Iterator &other) const {
  switch (type_) {
    case Type::ALL:
      return all_it_ == other.all_it_;
    case Type::BY_LABEL:
      return by_label_it_ == other.by_label_it_;
    case Type::BY_LABEL_PROPERTY:
      return by_label_property_it_ == other.by_label_property_it_;
  }
}

Shard::Shard(const LabelId primary_label, const PrimaryKey min_primary_key,
             const std::optional<PrimaryKey> max_primary_key, std::vector<SchemaProperty> schema, Hlc shard_version,
             Config config, std::unordered_map<uint64_t, std::string> id_to_name)
    : primary_label_{primary_label},
      min_primary_key_{min_primary_key},
      max_primary_key_{max_primary_key},
      shard_version_{shard_version},
      schema_validator_{schemas_, name_id_mapper_},
      vertex_validator_{schema_validator_, primary_label},
      indices_{config.items, vertex_validator_},
      isolation_level_{config.transaction.isolation_level},
      config_{config},
      shard_splitter_(primary_label, vertices_, edges_, start_logical_id_to_transaction_, indices_, config_, schema,
                      name_id_mapper_) {
  CreateSchema(primary_label_, schema);
  StoreMapping(std::move(id_to_name));
}

Shard::Shard(LabelId primary_label, PrimaryKey min_primary_key, std::optional<PrimaryKey> max_primary_key,
             std::vector<SchemaProperty> schema, VertexContainer &&vertices, EdgeContainer &&edges,
             std::map<uint64_t, std::unique_ptr<Transaction>> &&start_logical_id_to_transaction, const Config &config,
             const std::unordered_map<uint64_t, std::string> &id_to_name, const Hlc shard_version)
    : primary_label_{primary_label},
      min_primary_key_{min_primary_key},
      max_primary_key_{max_primary_key},
      vertices_(std::move(vertices)),
      edges_(std::move(edges)),
      shard_version_(shard_version),
      schema_validator_{schemas_, name_id_mapper_},
      vertex_validator_{schema_validator_, primary_label},
      indices_{config.items, vertex_validator_},
      isolation_level_{config.transaction.isolation_level},
      config_{config},
      start_logical_id_to_transaction_(std::move(start_logical_id_to_transaction)),
      shard_splitter_(primary_label, vertices_, edges_, start_logical_id_to_transaction_, indices_, config_, schema,
                      name_id_mapper_) {
  CreateSchema(primary_label_, schema);
  StoreMapping(id_to_name);
}

Shard::Shard(LabelId primary_label, PrimaryKey min_primary_key, std::optional<PrimaryKey> max_primary_key,
             std::vector<SchemaProperty> schema, VertexContainer &&vertices,
             std::map<uint64_t, std::unique_ptr<Transaction>> &&start_logical_id_to_transaction, const Config &config,
             const std::unordered_map<uint64_t, std::string> &id_to_name, const Hlc shard_version)
    : primary_label_{primary_label},
      min_primary_key_{min_primary_key},
      max_primary_key_{max_primary_key},
      vertices_(std::move(vertices)),
      shard_version_(shard_version),
      schema_validator_{schemas_, name_id_mapper_},
      vertex_validator_{schema_validator_, primary_label},
      indices_{config.items, vertex_validator_},
      isolation_level_{config.transaction.isolation_level},
      config_{config},
      start_logical_id_to_transaction_(std::move(start_logical_id_to_transaction)),
      shard_splitter_(primary_label, vertices_, edges_, start_logical_id_to_transaction_, indices_, config_, schema,
                      name_id_mapper_) {
  CreateSchema(primary_label_, schema);
  StoreMapping(id_to_name);
}

Shard::~Shard() {}

std::unique_ptr<Shard> Shard::FromSplitData(SplitData &&split_data) {
  if (split_data.config.items.properties_on_edges) [[likely]] {
    return std::make_unique<Shard>(split_data.primary_label, split_data.min_primary_key, split_data.max_primary_key,
                                   split_data.schema, std::move(split_data.vertices), std::move(*split_data.edges),
                                   std::move(split_data.transactions), split_data.config, split_data.id_to_name,
                                   split_data.shard_version);
  }
  return std::make_unique<Shard>(split_data.primary_label, split_data.min_primary_key, split_data.max_primary_key,
                                 split_data.schema, std::move(split_data.vertices), std::move(split_data.transactions),
                                 split_data.config, split_data.id_to_name, split_data.shard_version);
}

Shard::Accessor::Accessor(Shard &shard, Transaction &transaction)
    : shard_(&shard), transaction_(&transaction), config_(shard_->config_.items) {}

ShardResult<VertexAccessor> Shard::Accessor::CreateVertexAndValidate(
    const std::vector<LabelId> &labels, const PrimaryKey &primary_properties,
    const std::vector<std::pair<PropertyId, PropertyValue>> &properties) {
  OOMExceptionEnabler oom_exception;
  const auto schema = shard_->GetSchema(shard_->primary_label_)->second;

  auto maybe_schema_violation =
      GetSchemaValidator().ValidateVertexCreate(shard_->primary_label_, labels, primary_properties);
  if (maybe_schema_violation.HasError()) {
    return {std::move(maybe_schema_violation.GetError())};
  }

  auto *delta = CreateDeleteObjectDelta(transaction_);
  auto [it, inserted] = shard_->vertices_.emplace(primary_properties, VertexData{delta});
  delta->prev.Set(&*it);

  VertexAccessor vertex_acc{&*it, transaction_, &shard_->indices_, config_, shard_->vertex_validator_};
  if (!inserted) {
    return SHARD_ERROR(ErrorCode::VERTEX_ALREADY_INSERTED);
  }
  MG_ASSERT(it != shard_->vertices_.end(), "Invalid Vertex accessor!");

  // TODO(jbajic) Improve, maybe delay index update
  for (const auto &[property_id, property_value] : properties) {
    if (!shard_->schemas_.IsPropertyKey(shard_->primary_label_, property_id)) {
      if (const auto err = vertex_acc.SetProperty(property_id, property_value); err.HasError()) {
        return {err.GetError()};
      }
    }
  }
  // Set secondary labels
  for (auto label : labels) {
    if (const auto err = vertex_acc.AddLabel(label); err.HasError()) {
      return {err.GetError()};
    }
  }
  return vertex_acc;
}

std::optional<VertexAccessor> Shard::Accessor::FindVertex(std::vector<PropertyValue> primary_key, View view) {
  auto it = shard_->vertices_.find(primary_key);
  if (it == shard_->vertices_.end()) {
    return std::nullopt;
  }
  return VertexAccessor::Create(&*it, transaction_, &shard_->indices_, config_, shard_->vertex_validator_, view);
}

ShardResult<std::optional<VertexAccessor>> Shard::Accessor::DeleteVertex(VertexAccessor *vertex) {
  MG_ASSERT(vertex->transaction_ == transaction_,
            "VertexAccessor must be from the same transaction as the storage "
            "accessor when deleting a vertex!");
  auto *vertex_ptr = vertex->vertex_;

  if (!PrepareForWrite(transaction_, vertex_ptr)) return SHARD_ERROR(ErrorCode::SERIALIZATION_ERROR);

  if (vertex_ptr->second.deleted) {
    return std::optional<VertexAccessor>{};
  }

  if (!vertex_ptr->second.in_edges.empty() || !vertex_ptr->second.out_edges.empty())
    return SHARD_ERROR(ErrorCode::VERTEX_HAS_EDGES);

  CreateAndLinkDelta(transaction_, vertex_ptr, Delta::RecreateObjectTag());
  vertex_ptr->second.deleted = true;

  return std::make_optional<VertexAccessor>(vertex_ptr, transaction_, &shard_->indices_, config_,
                                            shard_->vertex_validator_, true);
}

ShardResult<std::optional<std::pair<VertexAccessor, std::vector<EdgeAccessor>>>> Shard::Accessor::DetachDeleteVertex(
    VertexAccessor *vertex) {
  using ReturnType = std::pair<VertexAccessor, std::vector<EdgeAccessor>>;

  MG_ASSERT(vertex->transaction_ == transaction_,
            "VertexAccessor must be from the same transaction as the storage "
            "accessor when deleting a vertex!");
  auto *vertex_ptr = vertex->vertex_;

  std::vector<VertexData::EdgeLink> in_edges;
  std::vector<VertexData::EdgeLink> out_edges;

  {
    if (!PrepareForWrite(transaction_, vertex_ptr)) return SHARD_ERROR(ErrorCode::SERIALIZATION_ERROR);

    if (vertex_ptr->second.deleted) return std::optional<ReturnType>{};

    in_edges = vertex_ptr->second.in_edges;
    out_edges = vertex_ptr->second.out_edges;
  }

  std::vector<EdgeAccessor> deleted_edges;
  const VertexId vertex_id{shard_->primary_label_, *vertex->PrimaryKey(View::OLD)};
  for (const auto &item : in_edges) {
    auto [edge_type, from_vertex, edge] = item;
    EdgeAccessor e(edge, edge_type, from_vertex, vertex_id, transaction_, &shard_->indices_, config_);
    auto ret = DeleteEdge(e.From(), e.To(), e.Gid());
    if (ret.HasError()) {
      MG_ASSERT(ret.GetError() == common::ErrorCode::SERIALIZATION_ERROR, "Invalid database state!");
      return ret.GetError();
    }

    if (ret.GetValue()) {
      deleted_edges.push_back(*ret.GetValue());
    }
  }
  for (const auto &item : out_edges) {
    auto [edge_type, to_vertex, edge] = item;
    EdgeAccessor e(edge, edge_type, vertex_id, to_vertex, transaction_, &shard_->indices_, config_);
    auto ret = DeleteEdge(e.From(), e.To(), e.Gid());
    if (ret.HasError()) {
      MG_ASSERT(ret.GetError() == common::ErrorCode::SERIALIZATION_ERROR, "Invalid database state!");
      return ret.GetError();
    }

    if (ret.GetValue()) {
      deleted_edges.push_back(*ret.GetValue());
    }
  }

  // We need to check again for serialization errors because we unlocked the
  // vertex. Some other transaction could have modified the vertex in the
  // meantime if we didn't have any edges to delete.

  if (!PrepareForWrite(transaction_, vertex_ptr)) return SHARD_ERROR(ErrorCode::SERIALIZATION_ERROR);

  MG_ASSERT(!vertex_ptr->second.deleted, "Invalid database state!");

  CreateAndLinkDelta(transaction_, vertex_ptr, Delta::RecreateObjectTag());
  vertex_ptr->second.deleted = true;

  return std::make_optional<ReturnType>(
      VertexAccessor{vertex_ptr, transaction_, &shard_->indices_, config_, shard_->vertex_validator_, true},
      std::move(deleted_edges));
}

ShardResult<EdgeAccessor> Shard::Accessor::CreateEdge(VertexId from_vertex_id, VertexId to_vertex_id,
                                                      const EdgeTypeId edge_type, const Gid gid) {
  OOMExceptionEnabler oom_exception;
  Vertex *from_vertex{nullptr};
  Vertex *to_vertex{nullptr};

  auto &vertices = shard_->vertices_;

  const auto from_is_local = shard_->IsVertexBelongToShard(from_vertex_id);
  const auto to_is_local = shard_->IsVertexBelongToShard(to_vertex_id);
  MG_ASSERT(from_is_local || to_is_local, "Trying to create an edge without having a local vertex");

  if (from_is_local) {
    auto it = vertices.find(from_vertex_id.primary_key);
    MG_ASSERT(it != vertices.end(), "Cannot find local vertex");
    from_vertex = &*it;
  }

  if (to_is_local) {
    auto it = vertices.find(to_vertex_id.primary_key);
    MG_ASSERT(it != vertices.end(), "Cannot find local vertex");
    to_vertex = &*it;
  }

  if (from_is_local) {
    if (!PrepareForWrite(transaction_, from_vertex)) return SHARD_ERROR(ErrorCode::SERIALIZATION_ERROR);
    if (from_vertex->second.deleted) return SHARD_ERROR(ErrorCode::DELETED_OBJECT);
  }
  if (to_is_local && to_vertex != from_vertex) {
    if (!PrepareForWrite(transaction_, to_vertex)) return SHARD_ERROR(ErrorCode::SERIALIZATION_ERROR);
    if (to_vertex->second.deleted) return SHARD_ERROR(ErrorCode::DELETED_OBJECT);
  }

  EdgeRef edge(gid);
  if (config_.properties_on_edges) {
    auto *delta = CreateDeleteObjectDelta(transaction_);
    auto [it, inserted] = shard_->edges_.emplace(gid, Edge{gid, delta});
    MG_ASSERT(inserted, "The edge must be inserted here!");
    MG_ASSERT(it != shard_->edges_.end(), "Invalid Edge accessor!");
    edge = EdgeRef(&it->second);
    delta->prev.Set(&it->second);
  }

  if (from_is_local) {
    CreateAndLinkDelta(transaction_, from_vertex, Delta::RemoveOutEdgeTag(), edge_type, to_vertex_id, edge);
    from_vertex->second.out_edges.emplace_back(edge_type, to_vertex_id, edge);
  }
  if (to_is_local) {
    CreateAndLinkDelta(transaction_, to_vertex, Delta::RemoveInEdgeTag(), edge_type, from_vertex_id, edge);
    to_vertex->second.in_edges.emplace_back(edge_type, from_vertex_id, edge);
  }
  // Increment edge count.
  ++shard_->edge_count_;

  return EdgeAccessor(edge, edge_type, std::move(from_vertex_id), std::move(to_vertex_id), transaction_,
                      &shard_->indices_, config_);
}

ShardResult<std::optional<EdgeAccessor>> Shard::Accessor::DeleteEdge(VertexId from_vertex_id, VertexId to_vertex_id,
                                                                     const Gid edge_id) {
  VertexContainer::value_type *from_vertex{nullptr};
  VertexContainer::value_type *to_vertex{nullptr};

  auto &vertices = shard_->vertices_;

  const auto from_is_local = shard_->IsVertexBelongToShard(from_vertex_id);
  const auto to_is_local = shard_->IsVertexBelongToShard(to_vertex_id);

  if (from_is_local) {
    auto it = vertices.find(from_vertex_id.primary_key);
    MG_ASSERT(it != vertices.end(), "Cannot find local vertex");
    from_vertex = &*it;
  }

  if (to_is_local) {
    auto it = vertices.find(to_vertex_id.primary_key);
    MG_ASSERT(it != vertices.end(), "Cannot find local vertex");
    to_vertex = &*it;
  }

  MG_ASSERT(from_is_local || to_is_local, "Trying to delete an edge without having a local vertex");

  if (from_is_local) {
    if (!PrepareForWrite(transaction_, from_vertex)) {
      return SHARD_ERROR(ErrorCode::SERIALIZATION_ERROR);
    }
    MG_ASSERT(!from_vertex->second.deleted, "Invalid database state!");
  }
  if (to_is_local && to_vertex != from_vertex) {
    if (!PrepareForWrite(transaction_, to_vertex)) {
      return SHARD_ERROR(ErrorCode::SERIALIZATION_ERROR);
    }
    MG_ASSERT(!to_vertex->second.deleted, "Invalid database state!");
  }

  const auto edge_ref = std::invoke([edge_id, this]() -> EdgeRef {
    if (!config_.properties_on_edges) {
      return EdgeRef(edge_id);
    }
    auto res = shard_->edges_.find(edge_id);
    MG_ASSERT(res != shard_->edges_.end(), "Cannot find edge");
    return EdgeRef(&res->second);
  });

  std::optional<EdgeTypeId> edge_type{};
  auto delete_edge_from_storage = [&edge_type, &edge_ref, this](std::vector<VertexData::EdgeLink> &edges) mutable {
    auto it = std::find_if(edges.begin(), edges.end(),
                           [&edge_ref](const VertexData::EdgeLink &link) { return std::get<2>(link) == edge_ref; });
    if (config_.properties_on_edges) {
      MG_ASSERT(it != edges.end(), "Invalid database state!");
    } else if (it == edges.end()) {
      return false;
    }
    edge_type = std::get<0>(*it);
    std::swap(*it, *edges.rbegin());
    edges.pop_back();
    return true;
  };
  // NOLINTNEXTLINE(clang-analyzer-core.NonNullParamChecker)
  auto success_on_to = to_is_local ? delete_edge_from_storage(to_vertex->second.in_edges) : false;
  auto success_on_from = from_is_local ? delete_edge_from_storage(from_vertex->second.out_edges) : false;

  if (config_.properties_on_edges) {
    // Because of the check above, we are sure that the vertex exists.
    // One vertex is always local to the shard, so at least one of the operation should always succeed
    MG_ASSERT((to_is_local == success_on_to) && (from_is_local == success_on_from), "Invalid database state!");
  } else {
    // We might get here with self-edges, because without the edge object we cannot detect already deleted edges, thus
    // it is possible that both of the operation fails
    if (!success_on_to && !success_on_from) {
      // The edge is already deleted.
      return std::optional<EdgeAccessor>{};
    }

    MG_ASSERT((!to_is_local || !from_is_local) || (success_on_to == success_on_from), "Invalid database state!");
  }

  if (config_.properties_on_edges) {
    auto *edge_ptr = edge_ref.ptr;
    CreateAndLinkDelta(transaction_, edge_ptr, Delta::RecreateObjectTag());
    edge_ptr->deleted = true;
  }

  MG_ASSERT(edge_type.has_value(), "Edge type is not determined");

  if (from_is_local) {
    CreateAndLinkDelta(transaction_, &*from_vertex, Delta::AddOutEdgeTag(), *edge_type, to_vertex_id, edge_ref);
  }
  if (to_is_local) {
    CreateAndLinkDelta(transaction_, &*to_vertex, Delta::AddInEdgeTag(), *edge_type, from_vertex_id, edge_ref);
  }

  // Decrement edge count.
  --shard_->edge_count_;

  return std::make_optional<EdgeAccessor>(edge_ref, *edge_type, std::move(from_vertex_id), std::move(to_vertex_id),
                                          transaction_, &shard_->indices_, config_, true);
}

LabelId Shard::Accessor::NameToLabel(std::string_view name) const { return shard_->NameToLabel(name); }

PropertyId Shard::Accessor::NameToProperty(std::string_view name) const { return shard_->NameToProperty(name); }

EdgeTypeId Shard::Accessor::NameToEdgeType(std::string_view name) const { return shard_->NameToEdgeType(name); }

const std::string &Shard::Accessor::LabelToName(LabelId label) const { return shard_->LabelToName(label); }

const std::string &Shard::Accessor::PropertyToName(PropertyId property) const {
  return shard_->PropertyToName(property);
}

const std::string &Shard::Accessor::EdgeTypeToName(EdgeTypeId edge_type) const {
  return shard_->EdgeTypeToName(edge_type);
}

LabelId Shard::PrimaryLabel() const { return primary_label_; }

void Shard::Accessor::AdvanceCommand() { ++transaction_->command_id; }

void Shard::Accessor::Commit(coordinator::Hlc commit_timestamp) {
  MG_ASSERT(!transaction_->is_aborted, "The transaction is already aborted!");
  MG_ASSERT(!transaction_->must_abort, "The transaction can't be committed!");
  MG_ASSERT(transaction_->start_timestamp.logical_id < commit_timestamp.logical_id,
            "Commit timestamp must be older than start timestamp!");
  MG_ASSERT(!transaction_->commit_info->is_locally_committed, "The transaction is already committed!");
  transaction_->commit_info->start_or_commit_timestamp = commit_timestamp;
  transaction_->commit_info->is_locally_committed = true;
}

void Shard::Accessor::Abort() {
  MG_ASSERT(!transaction_->is_aborted, "The transaction is already aborted!");
  MG_ASSERT(!transaction_->commit_info->is_locally_committed, "The transaction is already committed!");

  // Here we walk the delta chain from the beginning for each object. That means we only have to start the walking of
  // the delta chain when we find a delta which previous pointer points to a vertex or an edge. Every delta will be
  // visited by the walks initiated from such deltas.
  // This has to be true in all circumstances, as the current transaction is not committed, therefore no other
  // transaction can modify the object if this transaction already modified it, thus we can be sure that for each object
  // (vertex or edge) that this transaction modified, the deltas will be in the beginning of the delta chain:
  //  * If an uncommitted transaction has two or more deltas for an object, then those deltas are always strictly
  //  following each other without having deltas from other transactions among themself, otherwise there will be a
  //  serialization error between the two transaction.
  //  * If there would be another delta in front of the deltas of this transactions, that would mean a serialization
  //  error as the current transaction is not yet committed, thus the deltas of any uncommitted transactions are always
  //  the first in the chain.
  //  * There might be deltas and the end of the delta chain though, but only from transactions that are committed
  //  before the transaction that is being cleaned up.
  for (const auto &delta : transaction_->deltas) {
    auto prev = delta.prev.Get();
    switch (prev.type) {
      case PreviousPtr::Type::VERTEX: {
        auto &[pk, vertex] = *prev.vertex;
        Delta *current = vertex.delta;
        while (current != nullptr && current->commit_info->start_or_commit_timestamp == transaction_->start_timestamp) {
          switch (current->action) {
            case Delta::Action::REMOVE_LABEL: {
              auto it = std::find(vertex.labels.begin(), vertex.labels.end(), current->label);
              MG_ASSERT(it != vertex.labels.end(), "Invalid database state!");
              std::swap(*it, *vertex.labels.rbegin());
              vertex.labels.pop_back();
              break;
            }
            case Delta::Action::ADD_LABEL: {
              auto it = std::find(vertex.labels.begin(), vertex.labels.end(), current->label);
              MG_ASSERT(it == vertex.labels.end(), "Invalid database state!");
              vertex.labels.push_back(current->label);
              break;
            }
            case Delta::Action::SET_PROPERTY: {
              vertex.properties.SetProperty(current->property.key, current->property.value);
              break;
            }
            case Delta::Action::ADD_IN_EDGE: {
              VertexData::EdgeLink link{current->vertex_edge.edge_type, current->vertex_edge.vertex_id,
                                        current->vertex_edge.edge};
              auto it = std::find(vertex.in_edges.begin(), vertex.in_edges.end(), link);
              MG_ASSERT(it == vertex.in_edges.end(), "Invalid database state!");
              vertex.in_edges.push_back(link);
              break;
            }
            case Delta::Action::ADD_OUT_EDGE: {
              VertexData::EdgeLink link{current->vertex_edge.edge_type, current->vertex_edge.vertex_id,
                                        current->vertex_edge.edge};
              auto it = std::find(vertex.out_edges.begin(), vertex.out_edges.end(), link);
              MG_ASSERT(it == vertex.out_edges.end(), "Invalid database state!");
              vertex.out_edges.push_back(link);
              // Increment edge count. We only increment the count here because
              // the information in `ADD_IN_EDGE` and `Edge/RECREATE_OBJECT` is
              // redundant. Also, `Edge/RECREATE_OBJECT` isn't available when
              // edge properties are disabled.
              ++shard_->edge_count_;
              break;
            }
            case Delta::Action::REMOVE_IN_EDGE: {
              VertexData::EdgeLink link{current->vertex_edge.edge_type, current->vertex_edge.vertex_id,
                                        current->vertex_edge.edge};
              auto it = std::find(vertex.in_edges.begin(), vertex.in_edges.end(), link);
              MG_ASSERT(it != vertex.in_edges.end(), "Invalid database state!");
              std::swap(*it, *vertex.in_edges.rbegin());
              vertex.in_edges.pop_back();
              break;
            }
            case Delta::Action::REMOVE_OUT_EDGE: {
              VertexData::EdgeLink link{current->vertex_edge.edge_type, current->vertex_edge.vertex_id,
                                        current->vertex_edge.edge};
              auto it = std::find(vertex.out_edges.begin(), vertex.out_edges.end(), link);
              MG_ASSERT(it != vertex.out_edges.end(), "Invalid database state!");
              std::swap(*it, *vertex.out_edges.rbegin());
              vertex.out_edges.pop_back();
              // Decrement edge count. We only decrement the count here because
              // the information in `REMOVE_IN_EDGE` and `Edge/DELETE_OBJECT` is
              // redundant. Also, `Edge/DELETE_OBJECT` isn't available when edge
              // properties are disabled.
              --shard_->edge_count_;
              break;
            }
            case Delta::Action::DELETE_OBJECT: {
              vertex.deleted = true;
              shard_->deleted_vertices_.push_back(&pk);
              break;
            }
            case Delta::Action::RECREATE_OBJECT: {
              vertex.deleted = false;
              break;
            }
          }
          current = current->next;
        }
        vertex.delta = current;
        if (current != nullptr) {
          current->prev.Set(prev.vertex);
        }

        break;
      }
      case PreviousPtr::Type::EDGE: {
        auto *edge = prev.edge;
        Delta *current = edge->delta;
        while (current != nullptr && current->commit_info->start_or_commit_timestamp == transaction_->start_timestamp) {
          switch (current->action) {
            case Delta::Action::SET_PROPERTY: {
              edge->properties.SetProperty(current->property.key, current->property.value);
              break;
            }
            case Delta::Action::DELETE_OBJECT: {
              edge->deleted = true;
              shard_->deleted_edges_.push_back(edge->gid);
              break;
            }
            case Delta::Action::RECREATE_OBJECT: {
              edge->deleted = false;
              break;
            }
            case Delta::Action::REMOVE_LABEL:
            case Delta::Action::ADD_LABEL:
            case Delta::Action::ADD_IN_EDGE:
            case Delta::Action::ADD_OUT_EDGE:
            case Delta::Action::REMOVE_IN_EDGE:
            case Delta::Action::REMOVE_OUT_EDGE: {
              LOG_FATAL("Invalid database state!");
              break;
            }
          }
          current = current->next;
        }
        edge->delta = current;
        if (current != nullptr) {
          current->prev.Set(edge);
        }

        break;
      }
      case PreviousPtr::Type::DELTA:
      // pointer probably couldn't be set because allocation failed
      case PreviousPtr::Type::NULLPTR:
        break;
    }
  }

  transaction_->deltas.clear();

  transaction_->is_aborted = true;
  shard_->has_any_transaction_aborted_since_last_gc = true;
}

LabelId Shard::NameToLabel(std::string_view name) const { return LabelId::FromUint(name_id_mapper_.NameToId(name)); }

PropertyId Shard::NameToProperty(std::string_view name) const {
  return PropertyId::FromUint(name_id_mapper_.NameToId(name));
}

EdgeTypeId Shard::NameToEdgeType(std::string_view name) const {
  return EdgeTypeId::FromUint(name_id_mapper_.NameToId(name));
}

const std::string &Shard::LabelToName(LabelId label) const { return name_id_mapper_.IdToName(label.AsUint()); }

const std::string &Shard::PropertyToName(PropertyId property) const {
  return name_id_mapper_.IdToName(property.AsUint());
}

const std::string &Shard::EdgeTypeToName(EdgeTypeId edge_type) const {
  return name_id_mapper_.IdToName(edge_type.AsUint());
}

bool Shard::CreateIndex(LabelId label, const std::optional<uint64_t> /*desired_commit_timestamp*/) {
  // TODO(jbajic) response should be different when label == primary_label
  return !(label == primary_label_ || !indices_.label_index.CreateIndex(label, vertices_));
}

bool Shard::CreateIndex(LabelId label, PropertyId property,
                        const std::optional<uint64_t> /*desired_commit_timestamp*/) {
  // TODO(jbajic) response should be different when index conflicts with schema
  if (label == primary_label_ && schemas_.GetSchema(primary_label_)->second.size() == 1 &&
      schemas_.GetSchema(primary_label_)->second[0].property_id == property) {
    // Index already exists on primary key
    return false;
  }
  if (!indices_.label_property_index.CreateIndex(label, property, vertices_)) {
    return false;
  }
  return true;
}

bool Shard::DropIndex(LabelId label, const std::optional<uint64_t> /*desired_commit_timestamp*/) {
  return indices_.label_index.DropIndex(label);
}

bool Shard::DropIndex(LabelId label, PropertyId property, const std::optional<uint64_t> /*desired_commit_timestamp*/) {
  return indices_.label_property_index.DropIndex(label, property);
}

IndicesInfo Shard::ListAllIndices() const {
  return {indices_.label_index.ListIndices(), indices_.label_property_index.ListIndices()};
}

const SchemaValidator &Shard::Accessor::GetSchemaValidator() const { return shard_->schema_validator_; }

SchemasInfo Shard::ListAllSchemas() const { return {schemas_.ListSchemas()}; }

const Schemas::Schema *Shard::GetSchema(const LabelId primary_label) const { return schemas_.GetSchema(primary_label); }

bool Shard::CreateSchema(const LabelId primary_label, const std::vector<SchemaProperty> &schemas_types) {
  return schemas_.CreateSchema(primary_label, schemas_types);
}

bool Shard::DropSchema(const LabelId primary_label) { return schemas_.DropSchema(primary_label); }

StorageInfo Shard::GetInfo() const {
  auto vertex_count = vertices_.size();
  double average_degree = 0.0;
  if (vertex_count) {
    average_degree = 2.0 * static_cast<double>(edge_count_) / static_cast<double>(vertex_count);
  }
  return {vertex_count, edge_count_, average_degree, utils::GetMemoryUsage()};
}

VerticesIterable Shard::Accessor::Vertices(LabelId label, View view) {
  return VerticesIterable(shard_->indices_.label_index.Vertices(label, view, transaction_));
}

VerticesIterable Shard::Accessor::Vertices(LabelId label, PropertyId property, View view) {
  return VerticesIterable(
      shard_->indices_.label_property_index.Vertices(label, property, std::nullopt, std::nullopt, view, transaction_));
}

VerticesIterable Shard::Accessor::Vertices(LabelId label, PropertyId property, const PropertyValue &value, View view) {
  return VerticesIterable(shard_->indices_.label_property_index.Vertices(
      label, property, utils::MakeBoundInclusive(value), utils::MakeBoundInclusive(value), view, transaction_));
}

VerticesIterable Shard::Accessor::Vertices(LabelId label, PropertyId property,
                                           const std::optional<utils::Bound<PropertyValue>> &lower_bound,
                                           const std::optional<utils::Bound<PropertyValue>> &upper_bound, View view) {
  return VerticesIterable(
      shard_->indices_.label_property_index.Vertices(label, property, lower_bound, upper_bound, view, transaction_));
}

void Shard::CollectGarbage(const io::Time current_time) {
  if (start_logical_id_to_transaction_.empty()) {
    // There is no transactions that the shard is aware of, thus no aborted or committed transactions, there is nothing
    // to clean up
    return;
  }

  const auto clean_up_before_wall_clock = current_time - config_.gc.reclamation_interval;

  /// The clean up must happen based on the start timestamp and not on the commit timestamp, thus we have to make sure
  /// that we only compare this timestamp to the start timestamp of the transactions and not to the commit timestamp.
  const auto clean_up_before_timestamp =
      GetCleanupBeforeTimestamp(start_logical_id_to_transaction_, clean_up_before_wall_clock);

  auto cleaned_up_committed_transaction = false;

  for (auto it = start_logical_id_to_transaction_.begin();
       it != start_logical_id_to_transaction_.end() &&
       it->second->start_timestamp.logical_id < clean_up_before_timestamp;) {
    auto &transaction = *it->second;

    if (transaction.commit_info->is_locally_committed) {
      cleaned_up_committed_transaction = true;
      auto commit_timestamp = transaction.commit_info->start_or_commit_timestamp;

      // Two important notes here:
      // 1. Deltas of the transaction in an object's deltachain are always strictly following each other without having
      // deltas from other transactions between them.
      // 2. While the deltas are cleaned up, we can be sure the deltas of the actually cleaned up transaction is always
      // the last deltas in the delta chain.
      // Reasoning:
      // 1. Once a delta is added to the delta chain of the object, no other transaction can add a delta to that
      // deltachain until the transaction which just installed the delta is aborted or committed.
      // 2. The deltas are sorted by start timestamp and cleaned up in that order. This means it is enough to prove that
      // in case of any two deltas from two transactions, the one with smaller start timestamp will be later in the
      // deltachain (starting from the object) compared to the one with greater start timestamp. Let's assume two
      // transactions, t1 and t2 that are started in this order. If t2 modifies an object first, then it will put its
      // delta in the beginning of the deltachain. If t1 tries to modify the same object, a serialization error must
      // happen regardless whether t2 committed or not, as the first delta in the deltachain has a bigger timestamp than
      // the start timestamp of t1, because both the start and commit timestamp of t2 is larger than the start timestamp
      // of t1. Thus the only way t1 can modify the same object after t2 modified it, if t2 aborts. In that case the
      // deltas of t2 are cleaned up during abort.
      for (Delta &delta : transaction.deltas) {
        while (true) {
          auto prev = delta.prev.Get();
          switch (prev.type) {
            case PreviousPtr::Type::VERTEX: {
              // Here we need to get pk from prev pointer, and that is why change
              // to the PrevPtr so it points to pair of pk and vertex
              auto &[pk, vertex] = *prev.vertex;
              vertex.delta = nullptr;
              if (vertex.deleted) {
                deleted_vertices_.push_back(&pk);
              }
              break;
            }
            case PreviousPtr::Type::EDGE: {
              Edge *edge = prev.edge;

              edge->delta = nullptr;
              if (edge->deleted) {
                deleted_edges_.push_back(edge->gid);
              }
              break;
            }
            case PreviousPtr::Type::DELTA: {
              if (prev.delta->commit_info->start_or_commit_timestamp == commit_timestamp) {
                // The delta that is newer than this one is also a delta from this
                // transaction. We skip the current delta and will unlink it as a
                // part of the suffix later.
                break;
              }
              Delta *prev_delta = prev.delta;
              prev_delta->next = nullptr;
              break;
            }
            case PreviousPtr::Type::NULLPTR: {
              LOG_FATAL("Invalid pointer!");
            }
          }
          break;
        }
      }
    } else if (!transaction.is_aborted) {
      Accessor(*this, transaction).Abort();
    }
    it = start_logical_id_to_transaction_.erase(it);
  }

  // After unlinking deltas from vertices, we refresh the indices. That way
  // we're sure that none of the vertices from `current_deleted_vertices`
  // appears in an index, and we can safely remove the from the main storage
  // after the last currently active transaction is finished.
  if (cleaned_up_committed_transaction || has_any_transaction_aborted_since_last_gc) {
    // This operation is very expensive as it traverses through all of the items
    // in every index every time.
    RemoveObsoleteEntries(&indices_, clean_up_before_timestamp);
  }

  for (const auto *vertex : deleted_vertices_) {
    MG_ASSERT(vertices_.erase(*vertex), "Invalid database state!");
  }
  deleted_vertices_.clear();
  {
    for (auto edge : deleted_edges_) {
      MG_ASSERT(edges_.erase(edge), "Invalid database state!");
    }
  }
  deleted_edges_.clear();
}

Transaction &Shard::GetTransaction(const coordinator::Hlc start_timestamp, IsolationLevel isolation_level) {
  if (const auto it = start_logical_id_to_transaction_.find(start_timestamp.logical_id);
      it != start_logical_id_to_transaction_.end()) {
    MG_ASSERT(it->second->start_timestamp.coordinator_wall_clock == start_timestamp.coordinator_wall_clock,
              "Logical id and wall clock don't match in already seen hybrid logical clock!");
    MG_ASSERT(it->second->isolation_level == isolation_level,
              "Isolation level doesn't match in already existing transaction!");
    return *it->second;
  }
  const auto insert_result = start_logical_id_to_transaction_.emplace(
      start_timestamp.logical_id, std::make_unique<Transaction>(start_timestamp, isolation_level));
  MG_ASSERT(insert_result.second, "Transaction creation failed!");
  return *insert_result.first->second;
}

void Shard::StoreMapping(std::unordered_map<uint64_t, std::string> id_to_name) {
  name_id_mapper_.StoreMapping(std::move(id_to_name));
}

std::optional<SuggestedSplitInfo> Shard::ShouldSplit() const noexcept {
  if (vertices_.size() > config_.split.max_shard_vertex_size) {
    auto mid_elem = vertices_.begin();
    // TODO(tyler) the first time we calculate the split point, we should store it so that we don't have to
    // iterate over half of the entire index each time Cron is run until the split succeeds.
    std::ranges::advance(mid_elem, static_cast<VertexContainer::difference_type>(vertices_.size() / 2));
    return SuggestedSplitInfo{
        .split_key = mid_elem->first,
        .shard_version = shard_version_,
    };
  }
  return std::nullopt;
}

<<<<<<< HEAD
std::optional<SplitData> Shard::PerformSplit(const PrimaryKey &split_key, const Hlc old_shard_version,
                                             const Hlc new_shard_version) {
  if (old_shard_version < shard_version_) {
    spdlog::warn("Curent shard version {} is bigger thasn given {}", shard_version_, old_shard_version);
    return std::nullopt;
  }

  shard_version_ = new_shard_version;
  max_primary_key_ = split_key;
  return shard_splitter_.SplitShard(split_key, max_primary_key_, shard_version_);
=======
SplitData Shard::PerformSplit(const PrimaryKey &split_key, const uint64_t shard_version) {
  shard_version_ = shard_version;
  const auto old_max_key = max_primary_key_;
  max_primary_key_ = split_key;
  return shard_splitter_.SplitShard(split_key, old_max_key, shard_version);
>>>>>>> 177de2fa
}

bool Shard::IsVertexBelongToShard(const VertexId &vertex_id) const {
  return vertex_id.primary_label == primary_label_ && vertex_id.primary_key >= min_primary_key_ &&
         (!max_primary_key_.has_value() || vertex_id.primary_key < *max_primary_key_);
}

void Shard::SetIsolationLevel(IsolationLevel isolation_level) { isolation_level_ = isolation_level; }

}  // namespace memgraph::storage::v3<|MERGE_RESOLUTION|>--- conflicted
+++ resolved
@@ -1118,7 +1118,6 @@
   return std::nullopt;
 }
 
-<<<<<<< HEAD
 std::optional<SplitData> Shard::PerformSplit(const PrimaryKey &split_key, const Hlc old_shard_version,
                                              const Hlc new_shard_version) {
   if (old_shard_version < shard_version_) {
@@ -1127,15 +1126,9 @@
   }
 
   shard_version_ = new_shard_version;
-  max_primary_key_ = split_key;
-  return shard_splitter_.SplitShard(split_key, max_primary_key_, shard_version_);
-=======
-SplitData Shard::PerformSplit(const PrimaryKey &split_key, const uint64_t shard_version) {
-  shard_version_ = shard_version;
   const auto old_max_key = max_primary_key_;
   max_primary_key_ = split_key;
-  return shard_splitter_.SplitShard(split_key, old_max_key, shard_version);
->>>>>>> 177de2fa
+  return shard_splitter_.SplitShard(split_key, old_max_key, shard_version_);
 }
 
 bool Shard::IsVertexBelongToShard(const VertexId &vertex_id) const {
