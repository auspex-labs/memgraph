--- conflicted
+++ resolved
@@ -40,11 +40,8 @@
 #include "storage/v3/transaction.hpp"
 #include "storage/v3/vertex.hpp"
 #include "storage/v3/vertex_accessor.hpp"
-<<<<<<< HEAD
 #include "storage/v3/vertices_skip_list.hpp"
-=======
 #include "utils/exceptions.hpp"
->>>>>>> 5012824e
 #include "utils/file_locker.hpp"
 #include "utils/on_scope_exit.hpp"
 #include "utils/rw_lock.hpp"
@@ -98,14 +95,9 @@
     bool operator!=(const Iterator &other) const { return !(*this == other); }
   };
 
-<<<<<<< HEAD
   AllVerticesIterable(VerticesSkipList::Accessor vertices_accessor, Transaction *transaction, View view,
-                      Indices *indices, Constraints *constraints, Config::Items config)
-=======
-  AllVerticesIterable(utils::SkipList<Vertex>::Accessor vertices_accessor, Transaction *transaction, View view,
                       Indices *indices, Constraints *constraints, Config::Items config,
                       SchemaValidator *schema_validator)
->>>>>>> 5012824e
       : vertices_accessor_(std::move(vertices_accessor)),
         transaction_(transaction),
         view_(view),
