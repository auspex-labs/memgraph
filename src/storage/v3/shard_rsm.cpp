--- conflicted
+++ resolved
@@ -17,6 +17,7 @@
 #include <utility>
 #include <variant>
 
+#include "common/errors.hpp"
 #include "parser/opencypher/parser.hpp"
 #include "pretty_print_ast_to_original_expression.hpp"
 #include "query/v2/requests.hpp"
@@ -60,281 +61,11 @@
 using conversions::ToMsgsVertexId;
 using conversions::ToPropertyValue;
 
-<<<<<<< HEAD
-namespace {
-namespace msgs = msgs;
-
-using AllEdgePropertyDataSructure = std::map<PropertyId, msgs::Value>;
-using SpecificEdgePropertyDataSructure = std::vector<msgs::Value>;
-
-using AllEdgeProperties = std::tuple<msgs::VertexId, msgs::Gid, AllEdgePropertyDataSructure>;
-using SpecificEdgeProperties = std::tuple<msgs::VertexId, msgs::Gid, SpecificEdgePropertyDataSructure>;
-
-using SpecificEdgePropertiesVector = std::vector<SpecificEdgeProperties>;
-using AllEdgePropertiesVector = std::vector<AllEdgeProperties>;
-
-using EdgeAccessors = std::vector<storage::v3::EdgeAccessor>;
-
-using EdgeFiller = std::function<bool(const EdgeAccessor &edge, bool is_in_edge, msgs::ExpandOneResultRow &result_row)>;
-using EdgeUniqunessFunction = std::function<EdgeAccessors(EdgeAccessors &&, msgs::EdgeDirection)>;
-
-struct VertexIdCmpr {
-  bool operator()(const storage::v3::VertexId *lhs, const storage::v3::VertexId *rhs) const { return *lhs < *rhs; }
-};
-
-std::vector<std::pair<PropertyId, PropertyValue>> ConvertPropertyMap(
-    std::vector<std::pair<PropertyId, Value>> &&properties) {
-  std::vector<std::pair<PropertyId, PropertyValue>> ret;
-  ret.reserve(properties.size());
-
-  std::transform(std::make_move_iterator(properties.begin()), std::make_move_iterator(properties.end()),
-                 std::back_inserter(ret), [](std::pair<PropertyId, Value> &&property) {
-                   return std::make_pair(property.first, ToPropertyValue(std::move(property.second)));
-                 });
-
-  return ret;
-}
-
-std::vector<std::pair<PropertyId, Value>> FromMap(const std::map<PropertyId, Value> &properties) {
-  std::vector<std::pair<PropertyId, Value>> ret;
-  ret.reserve(properties.size());
-
-  std::transform(properties.begin(), properties.end(), std::back_inserter(ret),
-                 [](const auto &property) { return std::make_pair(property.first, property.second); });
-
-  return ret;
-}
-
-std::optional<std::map<PropertyId, Value>> CollectSpecificPropertiesFromAccessor(const VertexAccessor &acc,
-                                                                                 const std::vector<PropertyId> &props,
-                                                                                 View view) {
-  std::map<PropertyId, Value> ret;
-
-  for (const auto &prop : props) {
-    auto result = acc.GetProperty(prop, view);
-    if (result.HasError()) {
-      spdlog::debug("Encountered an Error while trying to get a vertex property.");
-      return std::nullopt;
-    }
-    auto &value = result.GetValue();
-    ret.emplace(std::make_pair(prop, FromPropertyValueToValue(std::move(value))));
-  }
-
-  return ret;
-}
-
-std::optional<std::map<PropertyId, Value>> PrimaryKeysFromAccessor(const VertexAccessor &acc, View view,
-                                                                   const Schemas::Schema *schema) {
-  std::map<PropertyId, Value> ret;
-  auto props = acc.Properties(view);
-  auto maybe_pk = acc.PrimaryKey(view);
-  if (maybe_pk.HasError()) {
-    spdlog::debug("Encountered an error while trying to get vertex primary key.");
-    return std::nullopt;
-  }
-  auto &pk = maybe_pk.GetValue();
-  MG_ASSERT(schema->second.size() == pk.size(), "PrimaryKey size does not match schema!");
-  for (size_t i{0}; i < schema->second.size(); ++i) {
-    ret.emplace(schema->second[i].property_id, FromPropertyValueToValue(std::move(pk[i])));
-  }
-
-  return ret;
-}
-
-std::optional<std::map<PropertyId, Value>> CollectAllPropertiesFromAccessor(const VertexAccessor &acc, View view,
-                                                                            const Schemas::Schema *schema) {
-  std::map<PropertyId, Value> ret;
-  auto props = acc.Properties(view);
-  if (props.HasError()) {
-    spdlog::debug("Encountered an error while trying to get vertex properties.");
-    return std::nullopt;
-  }
-
-  auto &properties = props.GetValue();
-  std::transform(properties.begin(), properties.end(), std::inserter(ret, ret.begin()),
-                 [](std::pair<const PropertyId, PropertyValue> &pair) {
-                   return std::make_pair(pair.first, FromPropertyValueToValue(std::move(pair.second)));
-                 });
-  properties.clear();
-
-  auto pks = PrimaryKeysFromAccessor(acc, view, schema);
-  if (pks) {
-    ret.merge(*pks);
-  }
-
-  return ret;
-}
-
-bool FilterOnVertex(DbAccessor &dba, const storage::v3::VertexAccessor &v_acc, const std::vector<std::string> &filters,
-                    const std::string_view node_name, const std::optional<EdgeAccessor> &e_acc = std::nullopt) {
-  return std::ranges::all_of(filters, [&node_name, &dba, &v_acc, &e_acc](const auto &filter_expr) {
-    TypedValue result;
-    if (e_acc) {
-      result = ComputeExpression(dba, v_acc, e_acc, filter_expr, "", node_name);
-    } else {
-      result = ComputeExpression(dba, v_acc, e_acc, filter_expr, node_name, "");
-    }
-    return result.IsBool() && result.ValueBool();
-  });
-}
-
-std::vector<TypedValue> EvaluateVertexExpressions(DbAccessor &dba, const VertexAccessor &v_acc,
-                                                  const std::vector<std::string> &expressions,
-                                                  std::string_view node_name) {
-  std::vector<TypedValue> evaluated_expressions;
-  evaluated_expressions.reserve(expressions.size());
-
-  std::transform(expressions.begin(), expressions.end(), std::back_inserter(evaluated_expressions),
-                 [&dba, &v_acc, &node_name](const auto &expression) {
-                   return ComputeExpression(dba, v_acc, std::nullopt, expression, node_name, "");
-                 });
-
-  return evaluated_expressions;
-}
-
-struct LocalError {};
-
-std::optional<std::vector<msgs::Label>> FillUpSourceVertexSecondaryLabels(const std::optional<VertexAccessor> &v_acc,
-                                                                          const msgs::ExpandOneRequest &req) {
-  auto secondary_labels = v_acc->Labels(View::NEW);
-  if (secondary_labels.HasError()) {
-    spdlog::debug("Encountered an error while trying to get the secondary labels of a vertex. Transaction id: {}",
-                  req.transaction_id.logical_id);
-    return std::nullopt;
-  }
-
-  auto &sec_labels = secondary_labels.GetValue();
-  std::vector<msgs::Label> msgs_secondary_labels;
-  msgs_secondary_labels.reserve(sec_labels.size());
-
-  std::transform(sec_labels.begin(), sec_labels.end(), std::back_inserter(msgs_secondary_labels),
-                 [](auto label_id) { return msgs::Label{.id = label_id}; });
-
-  return msgs_secondary_labels;
-}
-
-std::optional<std::map<PropertyId, Value>> FillUpSourceVertexProperties(const std::optional<VertexAccessor> &v_acc,
-                                                                        const msgs::ExpandOneRequest &req,
-                                                                        storage::v3::View view,
-                                                                        const Schemas::Schema *schema) {
-  std::map<PropertyId, Value> src_vertex_properties;
-
-  if (!req.src_vertex_properties) {
-    auto props = v_acc->Properties(View::NEW);
-    if (props.HasError()) {
-      spdlog::debug("Encountered an error while trying to access vertex properties. Transaction id: {}",
-                    req.transaction_id.logical_id);
-      return std::nullopt;
-    }
-
-    for (auto &[key, val] : props.GetValue()) {
-      src_vertex_properties.insert(std::make_pair(key, FromPropertyValueToValue(std::move(val))));
-    }
-    auto pks = PrimaryKeysFromAccessor(*v_acc, view, schema);
-    if (pks) {
-      src_vertex_properties.merge(*pks);
-    }
-
-  } else if (req.src_vertex_properties.value().empty()) {
-    // NOOP
-  } else {
-    for (const auto &prop : req.src_vertex_properties.value()) {
-      auto prop_val = v_acc->GetProperty(prop, View::OLD);
-      if (prop_val.HasError()) {
-        spdlog::debug("Encountered an error while trying to access vertex properties. Transaction id: {}",
-                      req.transaction_id.logical_id);
-        return std::nullopt;
-      }
-      src_vertex_properties.insert(std::make_pair(prop, FromPropertyValueToValue(std::move(prop_val.GetValue()))));
-    }
-  }
-
-  return src_vertex_properties;
-}
-
-std::optional<std::array<std::vector<EdgeAccessor>, 2>> FillUpConnectingEdges(
-    const std::optional<VertexAccessor> &v_acc, const msgs::ExpandOneRequest &req,
-    const EdgeUniqunessFunction &maybe_filter_based_on_edge_uniquness) {
-  std::vector<EdgeTypeId> edge_types{};
-  edge_types.reserve(req.edge_types.size());
-  std::transform(req.edge_types.begin(), req.edge_types.end(), std::back_inserter(edge_types),
-                 [](const msgs::EdgeType &edge_type) { return edge_type.id; });
-
-  std::vector<EdgeAccessor> in_edges;
-  std::vector<EdgeAccessor> out_edges;
-
-  switch (req.direction) {
-    case msgs::EdgeDirection::OUT: {
-      auto out_edges_result = v_acc->OutEdges(View::NEW, edge_types);
-      if (out_edges_result.HasError()) {
-        spdlog::debug("Encountered an error while trying to get out-going EdgeAccessors. Transaction id: {}",
-                      req.transaction_id.logical_id);
-        return std::nullopt;
-      }
-      out_edges =
-          maybe_filter_based_on_edge_uniquness(std::move(out_edges_result.GetValue()), msgs::EdgeDirection::OUT);
-      break;
-    }
-    case msgs::EdgeDirection::IN: {
-      auto in_edges_result = v_acc->InEdges(View::NEW, edge_types);
-      if (in_edges_result.HasError()) {
-        spdlog::debug(
-            "Encountered an error while trying to get in-going EdgeAccessors. Transaction id: {}"[req.transaction_id
-                                                                                                      .logical_id]);
-        return std::nullopt;
-      }
-      in_edges = maybe_filter_based_on_edge_uniquness(std::move(in_edges_result.GetValue()), msgs::EdgeDirection::IN);
-      break;
-    }
-    case msgs::EdgeDirection::BOTH: {
-      auto in_edges_result = v_acc->InEdges(View::NEW, edge_types);
-      if (in_edges_result.HasError()) {
-        spdlog::debug("Encountered an error while trying to get in-going EdgeAccessors. Transaction id: {}",
-                      req.transaction_id.logical_id);
-        return std::nullopt;
-      }
-      in_edges = maybe_filter_based_on_edge_uniquness(std::move(in_edges_result.GetValue()), msgs::EdgeDirection::IN);
-      auto out_edges_result = v_acc->OutEdges(View::NEW, edge_types);
-      if (out_edges_result.HasError()) {
-        spdlog::debug("Encountered an error while trying to get out-going EdgeAccessors. Transaction id: {}",
-                      req.transaction_id.logical_id);
-        return std::nullopt;
-      }
-      out_edges =
-          maybe_filter_based_on_edge_uniquness(std::move(out_edges_result.GetValue()), msgs::EdgeDirection::OUT);
-      break;
-    }
-  }
-  return std::array<std::vector<EdgeAccessor>, 2>{in_edges, out_edges};
-}
-
-using AllEdgePropertyDataSructure = std::map<PropertyId, msgs::Value>;
-using SpecificEdgePropertyDataSructure = std::vector<msgs::Value>;
-
-using AllEdgeProperties = std::tuple<msgs::VertexId, msgs::Gid, AllEdgePropertyDataSructure>;
-using SpecificEdgeProperties = std::tuple<msgs::VertexId, msgs::Gid, SpecificEdgePropertyDataSructure>;
-
-using SpecificEdgePropertiesVector = std::vector<SpecificEdgeProperties>;
-using AllEdgePropertiesVector = std::vector<AllEdgeProperties>;
-
-using EdgeFiller = std::function<bool(const EdgeAccessor &edge, bool is_in_edge, msgs::ExpandOneResultRow &result_row)>;
-
-template <bool are_in_edges>
-bool FillEdges(const std::vector<EdgeAccessor> &edges, msgs::ExpandOneResultRow &row, const EdgeFiller &edge_filler) {
-  for (const auto &edge : edges) {
-    if (!edge_filler(edge, are_in_edges, row)) {
-      return false;
-    }
-  }
-
-  return true;
-=======
 auto CreateErrorResponse(const ShardError &shard_error, const auto transaction_id, const std::string_view action) {
   msgs::ShardError message_shard_error{shard_error.code, shard_error.message};
   spdlog::debug("{} In transaction {} {} failed: {}: {}", shard_error.source, transaction_id.logical_id, action,
                 ErrorCodeToString(shard_error.code), shard_error.message);
   return message_shard_error;
->>>>>>> d44c1836
 }
 
 msgs::WriteResponses ShardRsm::ApplyWrite(msgs::CreateVerticesRequest &&req) {
@@ -797,13 +528,13 @@
     std::vector<TypedValue> properties;
     std::vector<PropertyId> ids;
     for (const auto &prop : props) {
-      Result<PropertyValue> result{PropertyValue()};
+      ShardResult<PropertyValue> result{PropertyValue()};
       if (e_acc) {
         result = e_acc->GetProperty(prop, view);
       } else {
         result = acc.GetProperty(prop, view);
       }
-      if (result.HasError() && result.GetError() == Error::NONEXISTENT_OBJECT) {
+      if (result.HasError() && result.GetError() == common::ErrorCode::NONEXISTENT_OBJECT) {
         continue;
       }
       if (result.HasError()) {
