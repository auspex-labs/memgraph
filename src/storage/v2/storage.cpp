--- conflicted
+++ resolved
@@ -1947,20 +1947,13 @@
     // Create snapshot.
     durability::CreateSnapshot(&transaction, snapshot_directory_, wal_directory_,
                                config_.durability.snapshot_retention_count, &vertices_, &edges_, &name_id_mapper_,
-                               &indices_, &constraints_, config_.items, uuid_, epoch_id_, epoch_history_,
-                               &file_retainer_);
+                               &indices_, &constraints_, config_, uuid_, epoch_id_, epoch_history_, &file_retainer_);
     // Finalize snapshot transaction.
     commit_log_->MarkFinished(transaction.start_timestamp);
   };
 
   std::lock_guard snapshot_guard(snapshot_lock_);
 
-<<<<<<< HEAD
-  // Create snapshot.
-  durability::CreateSnapshot(&transaction, snapshot_directory_, wal_directory_,
-                             config_.durability.snapshot_retention_count, &vertices_, &edges_, &name_id_mapper_,
-                             &indices_, &constraints_, config_, uuid_, epoch_id_, epoch_history_, &file_retainer_);
-=======
   auto should_try_shared{true};
   auto max_num_tries{10};
   while (max_num_tries) {
@@ -1983,7 +1976,6 @@
     should_try_shared = !should_try_shared;
     max_num_tries--;
   }
->>>>>>> 49b53432
 
   return CreateSnapshotError::ReachedMaxNumTries;
 }
