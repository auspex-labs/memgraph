--- conflicted
+++ resolved
@@ -771,13 +771,8 @@
 
   void GrantPrivilege(const std::string &user_or_role,
                       const std::vector<memgraph::query::AuthQuery::Privilege> &privileges,
-<<<<<<< HEAD
-                      const std::vector<std::string> &edgeTypes) override {
-    EditPermissions(user_or_role, privileges, edgeTypes, [](auto *permissions, const auto &permission) {
-=======
                       const std::vector<std::string> &labels) override {
     EditPermissions(user_or_role, privileges, labels, [](auto *permissions, const auto &permission) {
->>>>>>> a2643cc1
       // TODO (mferencevic): should we first check that the
       // privilege is granted/denied/revoked before
       // unconditionally granting/denying/revoking it?
@@ -787,13 +782,8 @@
 
   void DenyPrivilege(const std::string &user_or_role,
                      const std::vector<memgraph::query::AuthQuery::Privilege> &privileges,
-<<<<<<< HEAD
-                     const std::vector<std::string> &edgeTypes) override {
-    EditPermissions(user_or_role, privileges, edgeTypes, [](auto *permissions, const auto &permission) {
-=======
                      const std::vector<std::string> &labels) override {
     EditPermissions(user_or_role, privileges, labels, [](auto *permissions, const auto &permission) {
->>>>>>> a2643cc1
       // TODO (mferencevic): should we first check that the
       // privilege is granted/denied/revoked before
       // unconditionally granting/denying/revoking it?
@@ -803,13 +793,8 @@
 
   void RevokePrivilege(const std::string &user_or_role,
                        const std::vector<memgraph::query::AuthQuery::Privilege> &privileges,
-<<<<<<< HEAD
-                       const std::vector<std::string> &edgeTypes) override {
-    EditPermissions(user_or_role, privileges, edgeTypes, [](auto *permissions, const auto &permission) {
-=======
                        const std::vector<std::string> &labels) override {
     EditPermissions(user_or_role, privileges, labels, [](auto *permissions, const auto &permission) {
->>>>>>> a2643cc1
       // TODO (mferencevic): should we first check that the
       // privilege is granted/denied/revoked before
       // unconditionally granting/denying/revoking it?
@@ -821,11 +806,7 @@
   template <class TEditFun>
   void EditPermissions(const std::string &user_or_role,
                        const std::vector<memgraph::query::AuthQuery::Privilege> &privileges,
-<<<<<<< HEAD
-                       const std::vector<std::string> &edgeTypes, const TEditFun &edit_fun) {
-=======
                        const std::vector<std::string> &labels, const TEditFun &edit_fun) {
->>>>>>> a2643cc1
     if (!std::regex_match(user_or_role, name_regex_)) {
       throw memgraph::query::QueryRuntimeException("Invalid user or role name.");
     }
@@ -845,30 +826,18 @@
         for (const auto &permission : permissions) {
           edit_fun(&user->permissions(), permission);
         }
-<<<<<<< HEAD
-
-        for (const auto &edgeType : edgeTypes) {
-          edit_fun(&user->edgeTypePermissions(), edgeType);
-=======
         for (const auto &label : labels) {
           edit_fun(&user->fine_grained_access_permissions(), label);
->>>>>>> a2643cc1
         }
         locked_auth->SaveUser(*user);
       } else {
         for (const auto &permission : permissions) {
           edit_fun(&role->permissions(), permission);
         }
-<<<<<<< HEAD
-        for (const auto &edgeType : edgeTypes) {
-          edit_fun(&role->edgeTypePermissions(), edgeType);
-        }
-=======
         for (const auto &label : labels) {
           edit_fun(&user->fine_grained_access_permissions(), label);
         }
 
->>>>>>> a2643cc1
         locked_auth->SaveRole(*role);
       }
     } catch (const memgraph::auth::AuthException &e) {
