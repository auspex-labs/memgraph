// Copyright 2022 Memgraph Ltd.
//
// Use of this software is governed by the Business Source License
// included in the file licenses/BSL.txt; by using this file, you agree to be bound by the terms of the Business Source
// License, and you may not use this file except in compliance with the Business Source License.
//
// As of the Change Date specified in that file, in accordance with
// the Business Source License, use of this software will be governed
// by the Apache License, Version 2.0, included in the file
// licenses/APL.txt.

#include <algorithm>
#include <atomic>
#include <chrono>
#include <csignal>
#include <cstdint>
#include <exception>
#include <filesystem>
#include <functional>
#include <limits>
#include <map>
#include <optional>
#include <regex>
#include <string>
#include <string_view>
#include <thread>

#include <fmt/format.h>
#include <folly/init/Init.h>
#include <folly/io/async/AsyncSocket.h>
#include <folly/io/async/AsyncTransport.h>
#include <folly/io/async/EventBase.h>
#include <gflags/gflags.h>
#include <spdlog/common.h>
#include <spdlog/sinks/daily_file_sink.h>
#include <spdlog/sinks/dist_sink.h>
#include <spdlog/sinks/stdout_color_sinks.h>
#include <thrift/lib/cpp2/async/HeaderClientChannel.h>

#include "communication/bolt/v1/constants.hpp"
#include "communication/websocket/auth.hpp"
#include "communication/websocket/server.hpp"
#include "helpers.hpp"
#include "interface/gen-cpp2/Storage.h"
#include "py/py.hpp"
#include "query/auth_checker.hpp"
#include "query/discard_value_stream.hpp"
#include "query/exceptions.hpp"
#include "query/frontend/ast/ast.hpp"
#include "query/interpreter.hpp"
#include "query/plan/operator.hpp"
#include "query/procedure/module.hpp"
#include "query/procedure/py_module.hpp"
#include "requests/requests.hpp"
#include "storage/v2/isolation_level.hpp"
#include "storage/v2/storage.hpp"
#include "storage/v2/view.hpp"
#include "telemetry/telemetry.hpp"
#include "utils/event_counter.hpp"
#include "utils/file.hpp"
#include "utils/flag_validation.hpp"
#include "utils/license.hpp"
#include "utils/logging.hpp"
#include "utils/memory_tracker.hpp"
#include "utils/message.hpp"
#include "utils/readable_size.hpp"
#include "utils/rw_lock.hpp"
#include "utils/settings.hpp"
#include "utils/signals.hpp"
#include "utils/string.hpp"
#include "utils/synchronized.hpp"
#include "utils/sysinfo/memory.hpp"
#include "utils/terminate_handler.hpp"
#include "version.hpp"

// Communication libraries must be included after query libraries are included.
// This is to enable compilation of the binary when linking with old OpenSSL
// libraries (as on CentOS 7).
//
// The OpenSSL library available on CentOS 7 is v1.0.0, that version includes
// `libkrb5` in its public API headers (that we include in our communication
// stack). The `libkrb5` library has `#define`s for `TRUE` and `FALSE`. Those
// defines clash with Antlr's usage of `TRUE` and `FALSE` as enumeration keys.
// Because of that the definitions of `TRUE` and `FALSE` that are inherited
// from `libkrb5` must be included after the Antlr includes. Hence,
// communication headers must be included after query headers.
#include "communication/bolt/v1/exceptions.hpp"
#include "communication/bolt/v1/session.hpp"
#include "communication/init.hpp"
#include "communication/server.hpp"
#include "communication/session.hpp"
#include "glue/communication.hpp"

#include "auth/auth.hpp"
#include "glue/auth.hpp"

#ifdef MG_ENTERPRISE
#include "audit/log.hpp"
#endif

namespace {
std::string GetAllowedEnumValuesString(const auto &mappings) {
  std::vector<std::string> allowed_values;
  allowed_values.reserve(mappings.size());
  std::transform(mappings.begin(), mappings.end(), std::back_inserter(allowed_values),
                 [](const auto &mapping) { return std::string(mapping.first); });
  return utils::Join(allowed_values, ", ");
}

enum class ValidationError : uint8_t { EmptyValue, InvalidValue };

utils::BasicResult<ValidationError> IsValidEnumValueString(const auto &value, const auto &mappings) {
  if (value.empty()) {
    return ValidationError::EmptyValue;
  }

  if (std::find_if(mappings.begin(), mappings.end(), [&](const auto &mapping) { return mapping.first == value; }) ==
      mappings.cend()) {
    return ValidationError::InvalidValue;
  }

  return {};
}

template <typename Enum>
std::optional<Enum> StringToEnum(const auto &value, const auto &mappings) {
  const auto mapping_iter =
      std::find_if(mappings.begin(), mappings.end(), [&](const auto &mapping) { return mapping.first == value; });
  if (mapping_iter == mappings.cend()) {
    return std::nullopt;
  }

  return mapping_iter->second;
}
}  // namespace

// Bolt server flags.
DEFINE_string(bolt_address, "0.0.0.0", "IP address on which the Bolt server should listen.");
// NOLINTNEXTLINE(cppcoreguidelines-avoid-non-const-global-variables)
DEFINE_string(monitoring_address, "0.0.0.0",
              "IP address on which the websocket server for Memgraph monitoring should listen.");
DEFINE_VALIDATED_int32(bolt_port, 7687, "Port on which the Bolt server should listen.",
                       FLAG_IN_RANGE(0, std::numeric_limits<uint16_t>::max()));
// NOLINTNEXTLINE(cppcoreguidelines-avoid-non-const-global-variables)
DEFINE_VALIDATED_int32(monitoring_port, 7444,
                       "Port on which the websocket server for Memgraph monitoring should listen.",
                       FLAG_IN_RANGE(0, std::numeric_limits<uint16_t>::max()));
DEFINE_VALIDATED_int32(bolt_num_workers, std::max(std::thread::hardware_concurrency(), 1U),
                       "Number of workers used by the Bolt server. By default, this will be the "
                       "number of processing units available on the machine.",
                       FLAG_IN_RANGE(1, INT32_MAX));
DEFINE_VALIDATED_int32(bolt_session_inactivity_timeout, 1800,
                       "Time in seconds after which inactive Bolt sessions will be "
                       "closed.",
                       FLAG_IN_RANGE(1, INT32_MAX));
DEFINE_string(bolt_cert_file, "", "Certificate file which should be used for the Bolt server.");
DEFINE_string(bolt_key_file, "", "Key file which should be used for the Bolt server.");
DEFINE_string(bolt_server_name_for_init, "",
              "Server name which the database should send to the client in the "
              "Bolt INIT message.");

// General purpose flags.
// NOTE: The `data_directory` flag must be the same here and in
// `mg_import_csv`. If you change it, make sure to change it there as well.
DEFINE_string(data_directory, "mg_data", "Path to directory in which to save all permanent data.");
DEFINE_HIDDEN_string(log_link_basename, "", "Basename used for symlink creation to the last log file.");
DEFINE_uint64(memory_warning_threshold, 1024,
              "Memory warning threshold, in MB. If Memgraph detects there is "
              "less available RAM it will log a warning. Set to 0 to "
              "disable.");

// NOLINTNEXTLINE(cppcoreguidelines-avoid-non-const-global-variables)
DEFINE_bool(allow_load_csv, true, "Controls whether LOAD CSV clause is allowed in queries.");

// Storage flags.
DEFINE_VALIDATED_uint64(storage_gc_cycle_sec, 30, "Storage garbage collector interval (in seconds).",
                        FLAG_IN_RANGE(1, 24 * 3600));
// NOTE: The `storage_properties_on_edges` flag must be the same here and in
// `mg_import_csv`. If you change it, make sure to change it there as well.
DEFINE_bool(storage_properties_on_edges, false, "Controls whether edges have properties.");
DEFINE_bool(storage_recover_on_startup, false, "Controls whether the storage recovers persisted data on startup.");
DEFINE_VALIDATED_uint64(storage_snapshot_interval_sec, 0,
                        "Storage snapshot creation interval (in seconds). Set "
                        "to 0 to disable periodic snapshot creation.",
                        FLAG_IN_RANGE(0, 7 * 24 * 3600));
DEFINE_bool(storage_wal_enabled, false,
            "Controls whether the storage uses write-ahead-logging. To enable "
            "WAL periodic snapshots must be enabled.");
DEFINE_VALIDATED_uint64(storage_snapshot_retention_count, 3, "The number of snapshots that should always be kept.",
                        FLAG_IN_RANGE(1, 1000000));
DEFINE_VALIDATED_uint64(storage_wal_file_size_kib, storage::Config::Durability().wal_file_size_kibibytes,
                        "Minimum file size of each WAL file.", FLAG_IN_RANGE(1, 1000 * 1024));
DEFINE_VALIDATED_uint64(storage_wal_file_flush_every_n_tx, storage::Config::Durability().wal_file_flush_every_n_tx,
                        "Issue a 'fsync' call after this amount of transactions are written to the "
                        "WAL file. Set to 1 for fully synchronous operation.",
                        FLAG_IN_RANGE(1, 1000000));
DEFINE_bool(storage_snapshot_on_exit, false, "Controls whether the storage creates another snapshot on exit.");

DEFINE_bool(telemetry_enabled, false,
            "Set to true to enable telemetry. We collect information about the "
            "running system (CPU and memory information) and information about "
            "the database runtime (vertex and edge counts and resource usage) "
            "to allow for easier improvement of the product.");

// Streams flags
// NOLINTNEXTLINE (cppcoreguidelines-avoid-non-const-global-variables)
DEFINE_uint32(
    stream_transaction_conflict_retries, 30,
    "Number of times to retry when a stream transformation fails to commit because of conflicting transactions");
// NOLINTNEXTLINE (cppcoreguidelines-avoid-non-const-global-variables)
DEFINE_uint32(
    stream_transaction_retry_interval, 500,
    "Retry interval in milliseconds when a stream transformation fails to commit because of conflicting transactions");
// NOLINTNEXTLINE (cppcoreguidelines-avoid-non-const-global-variables)
DEFINE_string(kafka_bootstrap_servers, "",
              "List of default Kafka brokers as a comma separated list of broker host or host:port.");

// NOLINTNEXTLINE (cppcoreguidelines-avoid-non-const-global-variables)
DEFINE_string(pulsar_service_url, "", "Default URL used while connecting to Pulsar brokers.");

// Audit logging flags.
#ifdef MG_ENTERPRISE
DEFINE_bool(audit_enabled, false, "Set to true to enable audit logging.");
DEFINE_VALIDATED_int32(audit_buffer_size, audit::kBufferSizeDefault, "Maximum number of items in the audit log buffer.",
                       FLAG_IN_RANGE(1, INT32_MAX));
DEFINE_VALIDATED_int32(audit_buffer_flush_interval_ms, audit::kBufferFlushIntervalMillisDefault,
                       "Interval (in milliseconds) used for flushing the audit log buffer.",
                       FLAG_IN_RANGE(10, INT32_MAX));
#endif

// Query flags.

// NOLINTNEXTLINE(cppcoreguidelines-avoid-non-const-global-variables)
DEFINE_double(query_execution_timeout_sec, 600,
              "Maximum allowed query execution time. Queries exceeding this "
              "limit will be aborted. Value of 0 means no limit.");

// NOLINTNEXTLINE (cppcoreguidelines-avoid-non-const-global-variables)
DEFINE_uint64(
    memory_limit, 0,
    "Total memory limit in MiB. Set to 0 to use the default values which are 100\% of the phyisical memory if the swap "
    "is enabled and 90\% of the physical memory otherwise.");

namespace {
using namespace std::literals;
constexpr std::array isolation_level_mappings{
    std::pair{"SNAPSHOT_ISOLATION"sv, storage::IsolationLevel::SNAPSHOT_ISOLATION},
    std::pair{"READ_COMMITTED"sv, storage::IsolationLevel::READ_COMMITTED},
    std::pair{"READ_UNCOMMITTED"sv, storage::IsolationLevel::READ_UNCOMMITTED}};

const std::string isolation_level_help_string =
    fmt::format("Default isolation level used for the transactions. Allowed values: {}",
                GetAllowedEnumValuesString(isolation_level_mappings));
}  // namespace

// NOLINTNEXTLINE (cppcoreguidelines-avoid-non-const-global-variables)
DEFINE_VALIDATED_string(isolation_level, "SNAPSHOT_ISOLATION", isolation_level_help_string.c_str(), {
  if (const auto result = IsValidEnumValueString(value, isolation_level_mappings); result.HasError()) {
    const auto error = result.GetError();
    switch (error) {
      case ValidationError::EmptyValue: {
        std::cout << "Isolation level cannot be empty." << std::endl;
        break;
      }
      case ValidationError::InvalidValue: {
        std::cout << "Invalid value for isolation level. Allowed values: "
                  << GetAllowedEnumValuesString(isolation_level_mappings) << std::endl;
        break;
      }
    }
    return false;
  }

  return true;
});

namespace {
storage::IsolationLevel ParseIsolationLevel() {
  const auto isolation_level = StringToEnum<storage::IsolationLevel>(FLAGS_isolation_level, isolation_level_mappings);
  MG_ASSERT(isolation_level, "Invalid isolation level");
  return *isolation_level;
}

int64_t GetMemoryLimit() {
  if (FLAGS_memory_limit == 0) {
    auto maybe_total_memory = utils::sysinfo::TotalMemory();
    MG_ASSERT(maybe_total_memory, "Failed to fetch the total physical memory");
    const auto maybe_swap_memory = utils::sysinfo::SwapTotalMemory();
    MG_ASSERT(maybe_swap_memory, "Failed to fetch the total swap memory");

    if (*maybe_swap_memory == 0) {
      // take only 90% of the total memory
      *maybe_total_memory *= 9;
      *maybe_total_memory /= 10;
    }
    return *maybe_total_memory * 1024;
  }

  // We parse the memory as MiB every time
  return FLAGS_memory_limit * 1024 * 1024;
}
}  // namespace

namespace {
std::vector<std::filesystem::path> query_modules_directories;
}  // namespace
DEFINE_VALIDATED_string(query_modules_directory, "",
                        "Directory where modules with custom query procedures are stored. "
                        "NOTE: Multiple comma-separated directories can be defined.",
                        {
                          query_modules_directories.clear();
                          if (value.empty()) return true;
                          const auto directories = utils::Split(value, ",");
                          for (const auto &dir : directories) {
                            if (!utils::DirExists(dir)) {
                              std::cout << "Expected --" << flagname << " to point to directories." << std::endl;
                              std::cout << dir << " is not a directory." << std::endl;
                              return false;
                            }
                          }
                          query_modules_directories.reserve(directories.size());
                          std::transform(directories.begin(), directories.end(),
                                         std::back_inserter(query_modules_directories),
                                         [](const auto &dir) { return dir; });
                          return true;
                        });

// Logging flags
DEFINE_bool(also_log_to_stderr, false, "Log messages go to stderr in addition to logfiles");
DEFINE_string(log_file, "", "Path to where the log should be stored.");

namespace {
constexpr std::array log_level_mappings{
    std::pair{"TRACE"sv, spdlog::level::trace}, std::pair{"DEBUG"sv, spdlog::level::debug},
    std::pair{"INFO"sv, spdlog::level::info},   std::pair{"WARNING"sv, spdlog::level::warn},
    std::pair{"ERROR"sv, spdlog::level::err},   std::pair{"CRITICAL"sv, spdlog::level::critical}};

const std::string log_level_help_string =
    fmt::format("Minimum log level. Allowed values: {}", GetAllowedEnumValuesString(log_level_mappings));
}  // namespace

DEFINE_VALIDATED_string(log_level, "WARNING", log_level_help_string.c_str(), {
  if (const auto result = IsValidEnumValueString(value, log_level_mappings); result.HasError()) {
    const auto error = result.GetError();
    switch (error) {
      case ValidationError::EmptyValue: {
        std::cout << "Log level cannot be empty." << std::endl;
        break;
      }
      case ValidationError::InvalidValue: {
        std::cout << "Invalid value for log level. Allowed values: " << GetAllowedEnumValuesString(log_level_mappings)
                  << std::endl;
        break;
      }
    }
    return false;
  }

  return true;
});

namespace {
spdlog::level::level_enum ParseLogLevel() {
  const auto log_level = StringToEnum<spdlog::level::level_enum>(FLAGS_log_level, log_level_mappings);
  MG_ASSERT(log_level, "Invalid log level");
  return *log_level;
}

// 5 weeks * 7 days
constexpr auto log_retention_count = 35;
void CreateLoggerFromSink(const auto &sinks, const auto log_level) {
  auto logger = std::make_shared<spdlog::logger>("memgraph_log", sinks.begin(), sinks.end());
  logger->set_level(log_level);
  logger->flush_on(spdlog::level::trace);
  spdlog::set_default_logger(std::move(logger));
}

void InitializeLogger() {
  std::vector<spdlog::sink_ptr> sinks;

  if (FLAGS_also_log_to_stderr) {
    sinks.emplace_back(std::make_shared<spdlog::sinks::stderr_color_sink_mt>());
  }

  if (!FLAGS_log_file.empty()) {
    // get local time
    time_t current_time{0};
    struct tm *local_time{nullptr};

    time(&current_time);
    local_time = localtime(&current_time);

    sinks.emplace_back(std::make_shared<spdlog::sinks::daily_file_sink_mt>(
        FLAGS_log_file, local_time->tm_hour, local_time->tm_min, false, log_retention_count));
  }
  CreateLoggerFromSink(sinks, ParseLogLevel());
}

void AddLoggerSink(spdlog::sink_ptr new_sink) {
  auto default_logger = spdlog::default_logger();
  auto sinks = default_logger->sinks();
  sinks.push_back(new_sink);
  CreateLoggerFromSink(sinks, default_logger->level());
}

}  // namespace

// NOLINTNEXTLINE(cppcoreguidelines-avoid-non-const-global-variables)
DEFINE_string(license_key, "", "License key for Memgraph Enterprise.");
// NOLINTNEXTLINE(cppcoreguidelines-avoid-non-const-global-variables)
DEFINE_string(organization_name, "", "Organization name.");

/// Encapsulates Dbms and Interpreter that are passed through the network server
/// and worker to the session.
struct SessionData {
  // Explicit constructor here to ensure that pointers to all objects are
  // supplied.
#if MG_ENTERPRISE

  SessionData(storage::Storage *db, query::InterpreterContext *interpreter_context,
              utils::Synchronized<auth::Auth, utils::WritePrioritizedRWLock> *auth, audit::Log *audit_log)
      : db(db), interpreter_context(interpreter_context), auth(auth), audit_log(audit_log) {}
  storage::Storage *db;
  query::InterpreterContext *interpreter_context;
  utils::Synchronized<auth::Auth, utils::WritePrioritizedRWLock> *auth;
  audit::Log *audit_log;

#else

  SessionData(storage::Storage *db, query::InterpreterContext *interpreter_context,
              utils::Synchronized<auth::Auth, utils::WritePrioritizedRWLock> *auth)
      : db(db), interpreter_context(interpreter_context), auth(auth) {}
  storage::Storage *db;
  query::InterpreterContext *interpreter_context;
  utils::Synchronized<auth::Auth, utils::WritePrioritizedRWLock> *auth;

#endif
};

constexpr std::string_view default_user_role_regex = "[a-zA-Z0-9_.+-@]+";
// NOLINTNEXTLINE(cppcoreguidelines-avoid-non-const-global-variables)
DEFINE_string(auth_user_or_role_name_regex, default_user_role_regex.data(),
              "Set to the regular expression that each user or role name must fulfill.");

class AuthQueryHandler final : public query::AuthQueryHandler {
  utils::Synchronized<auth::Auth, utils::WritePrioritizedRWLock> *auth_;
  std::string name_regex_string_;
  std::regex name_regex_;

 public:
  AuthQueryHandler(utils::Synchronized<auth::Auth, utils::WritePrioritizedRWLock> *auth, std::string name_regex_string)
      : auth_(auth), name_regex_string_(std::move(name_regex_string)), name_regex_(name_regex_string_) {}

  bool CreateUser(const std::string &username, const std::optional<std::string> &password) override {
    if (name_regex_string_ != default_user_role_regex) {
      if (const auto license_check_result =
              utils::license::global_license_checker.IsValidLicense(utils::global_settings);
          license_check_result.HasError()) {
        throw auth::AuthException(
            "Custom user/role regex is a Memgraph Enterprise feature. Please set the config "
            "(\"--auth-user-or-role-name-regex\") to its default value (\"{}\") or remove the flag.\n{}",
            default_user_role_regex,
            utils::license::LicenseCheckErrorToString(license_check_result.GetError(), "user/role regex"));
      }
    }
    if (!std::regex_match(username, name_regex_)) {
      throw query::QueryRuntimeException("Invalid user name.");
    }
    try {
      const auto [first_user, user_added] = std::invoke([&, this] {
        auto locked_auth = auth_->Lock();
        const auto first_user = !locked_auth->HasUsers();
        const auto user_added = locked_auth->AddUser(username, password).has_value();
        return std::make_pair(first_user, user_added);
      });

      if (first_user) {
        spdlog::info("{} is first created user. Granting all privileges.", username);
        GrantPrivilege(username, query::kPrivilegesAll);
      }

      return user_added;
    } catch (const auth::AuthException &e) {
      throw query::QueryRuntimeException(e.what());
    }
  }

  bool DropUser(const std::string &username) override {
    if (!std::regex_match(username, name_regex_)) {
      throw query::QueryRuntimeException("Invalid user name.");
    }
    try {
      auto locked_auth = auth_->Lock();
      auto user = locked_auth->GetUser(username);
      if (!user) return false;
      return locked_auth->RemoveUser(username);
    } catch (const auth::AuthException &e) {
      throw query::QueryRuntimeException(e.what());
    }
  }

  void SetPassword(const std::string &username, const std::optional<std::string> &password) override {
    if (!std::regex_match(username, name_regex_)) {
      throw query::QueryRuntimeException("Invalid user name.");
    }
    try {
      auto locked_auth = auth_->Lock();
      auto user = locked_auth->GetUser(username);
      if (!user) {
        throw query::QueryRuntimeException("User '{}' doesn't exist.", username);
      }
      user->UpdatePassword(password);
      locked_auth->SaveUser(*user);
    } catch (const auth::AuthException &e) {
      throw query::QueryRuntimeException(e.what());
    }
  }

  bool CreateRole(const std::string &rolename) override {
    if (!std::regex_match(rolename, name_regex_)) {
      throw query::QueryRuntimeException("Invalid role name.");
    }
    try {
      auto locked_auth = auth_->Lock();
      return locked_auth->AddRole(rolename).has_value();
    } catch (const auth::AuthException &e) {
      throw query::QueryRuntimeException(e.what());
    }
  }

  bool DropRole(const std::string &rolename) override {
    if (!std::regex_match(rolename, name_regex_)) {
      throw query::QueryRuntimeException("Invalid role name.");
    }
    try {
      auto locked_auth = auth_->Lock();
      auto role = locked_auth->GetRole(rolename);
      if (!role) return false;
      return locked_auth->RemoveRole(rolename);
    } catch (const auth::AuthException &e) {
      throw query::QueryRuntimeException(e.what());
    }
  }

  std::vector<query::TypedValue> GetUsernames() override {
    try {
      auto locked_auth = auth_->ReadLock();
      std::vector<query::TypedValue> usernames;
      const auto &users = locked_auth->AllUsers();
      usernames.reserve(users.size());
      for (const auto &user : users) {
        usernames.emplace_back(user.username());
      }
      return usernames;
    } catch (const auth::AuthException &e) {
      throw query::QueryRuntimeException(e.what());
    }
  }

  std::vector<query::TypedValue> GetRolenames() override {
    try {
      auto locked_auth = auth_->ReadLock();
      std::vector<query::TypedValue> rolenames;
      const auto &roles = locked_auth->AllRoles();
      rolenames.reserve(roles.size());
      for (const auto &role : roles) {
        rolenames.emplace_back(role.rolename());
      }
      return rolenames;
    } catch (const auth::AuthException &e) {
      throw query::QueryRuntimeException(e.what());
    }
  }

  std::optional<std::string> GetRolenameForUser(const std::string &username) override {
    if (!std::regex_match(username, name_regex_)) {
      throw query::QueryRuntimeException("Invalid user name.");
    }
    try {
      auto locked_auth = auth_->ReadLock();
      auto user = locked_auth->GetUser(username);
      if (!user) {
        throw query::QueryRuntimeException("User '{}' doesn't exist .", username);
      }

      if (const auto *role = user->role(); role != nullptr) {
        return role->rolename();
      }
      return std::nullopt;
    } catch (const auth::AuthException &e) {
      throw query::QueryRuntimeException(e.what());
    }
  }

  std::vector<query::TypedValue> GetUsernamesForRole(const std::string &rolename) override {
    if (!std::regex_match(rolename, name_regex_)) {
      throw query::QueryRuntimeException("Invalid role name.");
    }
    try {
      auto locked_auth = auth_->ReadLock();
      auto role = locked_auth->GetRole(rolename);
      if (!role) {
        throw query::QueryRuntimeException("Role '{}' doesn't exist.", rolename);
      }
      std::vector<query::TypedValue> usernames;
      const auto &users = locked_auth->AllUsersForRole(rolename);
      usernames.reserve(users.size());
      for (const auto &user : users) {
        usernames.emplace_back(user.username());
      }
      return usernames;
    } catch (const auth::AuthException &e) {
      throw query::QueryRuntimeException(e.what());
    }
  }

  void SetRole(const std::string &username, const std::string &rolename) override {
    if (!std::regex_match(username, name_regex_)) {
      throw query::QueryRuntimeException("Invalid user name.");
    }
    if (!std::regex_match(rolename, name_regex_)) {
      throw query::QueryRuntimeException("Invalid role name.");
    }
    try {
      auto locked_auth = auth_->Lock();
      auto user = locked_auth->GetUser(username);
      if (!user) {
        throw query::QueryRuntimeException("User '{}' doesn't exist .", username);
      }
      auto role = locked_auth->GetRole(rolename);
      if (!role) {
        throw query::QueryRuntimeException("Role '{}' doesn't exist .", rolename);
      }
      if (const auto *current_role = user->role(); current_role != nullptr) {
        throw query::QueryRuntimeException("User '{}' is already a member of role '{}'.", username,
                                           current_role->rolename());
      }
      user->SetRole(*role);
      locked_auth->SaveUser(*user);
    } catch (const auth::AuthException &e) {
      throw query::QueryRuntimeException(e.what());
    }
  }

  void ClearRole(const std::string &username) override {
    if (!std::regex_match(username, name_regex_)) {
      throw query::QueryRuntimeException("Invalid user name.");
    }
    try {
      auto locked_auth = auth_->Lock();
      auto user = locked_auth->GetUser(username);
      if (!user) {
        throw query::QueryRuntimeException("User '{}' doesn't exist .", username);
      }
      user->ClearRole();
      locked_auth->SaveUser(*user);
    } catch (const auth::AuthException &e) {
      throw query::QueryRuntimeException(e.what());
    }
  }

  std::vector<std::vector<query::TypedValue>> GetPrivileges(const std::string &user_or_role) override {
    if (!std::regex_match(user_or_role, name_regex_)) {
      throw query::QueryRuntimeException("Invalid user or role name.");
    }
    try {
      auto locked_auth = auth_->ReadLock();
      std::vector<std::vector<query::TypedValue>> grants;
      auto user = locked_auth->GetUser(user_or_role);
      auto role = locked_auth->GetRole(user_or_role);
      if (!user && !role) {
        throw query::QueryRuntimeException("User or role '{}' doesn't exist.", user_or_role);
      }
      if (user) {
        const auto &permissions = user->GetPermissions();
        for (const auto &privilege : query::kPrivilegesAll) {
          auto permission = glue::PrivilegeToPermission(privilege);
          auto effective = permissions.Has(permission);
          if (permissions.Has(permission) != auth::PermissionLevel::NEUTRAL) {
            std::vector<std::string> description;
            auto user_level = user->permissions().Has(permission);
            if (user_level == auth::PermissionLevel::GRANT) {
              description.emplace_back("GRANTED TO USER");
            } else if (user_level == auth::PermissionLevel::DENY) {
              description.emplace_back("DENIED TO USER");
            }
            if (const auto *role = user->role(); role != nullptr) {
              auto role_level = role->permissions().Has(permission);
              if (role_level == auth::PermissionLevel::GRANT) {
                description.emplace_back("GRANTED TO ROLE");
              } else if (role_level == auth::PermissionLevel::DENY) {
                description.emplace_back("DENIED TO ROLE");
              }
            }
            grants.push_back({query::TypedValue(auth::PermissionToString(permission)),
                              query::TypedValue(auth::PermissionLevelToString(effective)),
                              query::TypedValue(utils::Join(description, ", "))});
          }
        }
      } else {
        const auto &permissions = role->permissions();
        for (const auto &privilege : query::kPrivilegesAll) {
          auto permission = glue::PrivilegeToPermission(privilege);
          auto effective = permissions.Has(permission);
          if (effective != auth::PermissionLevel::NEUTRAL) {
            std::string description;
            if (effective == auth::PermissionLevel::GRANT) {
              description = "GRANTED TO ROLE";
            } else if (effective == auth::PermissionLevel::DENY) {
              description = "DENIED TO ROLE";
            }
            grants.push_back({query::TypedValue(auth::PermissionToString(permission)),
                              query::TypedValue(auth::PermissionLevelToString(effective)),
                              query::TypedValue(description)});
          }
        }
      }
      return grants;
    } catch (const auth::AuthException &e) {
      throw query::QueryRuntimeException(e.what());
    }
  }

  void GrantPrivilege(const std::string &user_or_role,
                      const std::vector<query::AuthQuery::Privilege> &privileges) override {
    EditPermissions(user_or_role, privileges, [](auto *permissions, const auto &permission) {
      // TODO (mferencevic): should we first check that the
      // privilege is granted/denied/revoked before
      // unconditionally granting/denying/revoking it?
      permissions->Grant(permission);
    });
  }

  void DenyPrivilege(const std::string &user_or_role,
                     const std::vector<query::AuthQuery::Privilege> &privileges) override {
    EditPermissions(user_or_role, privileges, [](auto *permissions, const auto &permission) {
      // TODO (mferencevic): should we first check that the
      // privilege is granted/denied/revoked before
      // unconditionally granting/denying/revoking it?
      permissions->Deny(permission);
    });
  }

  void RevokePrivilege(const std::string &user_or_role,
                       const std::vector<query::AuthQuery::Privilege> &privileges) override {
    EditPermissions(user_or_role, privileges, [](auto *permissions, const auto &permission) {
      // TODO (mferencevic): should we first check that the
      // privilege is granted/denied/revoked before
      // unconditionally granting/denying/revoking it?
      permissions->Revoke(permission);
    });
  }

 private:
  template <class TEditFun>
  void EditPermissions(const std::string &user_or_role, const std::vector<query::AuthQuery::Privilege> &privileges,
                       const TEditFun &edit_fun) {
    if (!std::regex_match(user_or_role, name_regex_)) {
      throw query::QueryRuntimeException("Invalid user or role name.");
    }
    try {
      std::vector<auth::Permission> permissions;
      permissions.reserve(privileges.size());
      for (const auto &privilege : privileges) {
        permissions.push_back(glue::PrivilegeToPermission(privilege));
      }
      auto locked_auth = auth_->Lock();
      auto user = locked_auth->GetUser(user_or_role);
      auto role = locked_auth->GetRole(user_or_role);
      if (!user && !role) {
        throw query::QueryRuntimeException("User or role '{}' doesn't exist.", user_or_role);
      }
      if (user) {
        for (const auto &permission : permissions) {
          edit_fun(&user->permissions(), permission);
        }
        locked_auth->SaveUser(*user);
      } else {
        for (const auto &permission : permissions) {
          edit_fun(&role->permissions(), permission);
        }
        locked_auth->SaveRole(*role);
      }
    } catch (const auth::AuthException &e) {
      throw query::QueryRuntimeException(e.what());
    }
  }
};

class AuthChecker final : public query::AuthChecker {
 public:
  explicit AuthChecker(utils::Synchronized<auth::Auth, utils::WritePrioritizedRWLock> *auth) : auth_{auth} {}

  static bool IsUserAuthorized(const auth::User &user, const std::vector<query::AuthQuery::Privilege> &privileges) {
    const auto user_permissions = user.GetPermissions();
    return std::all_of(privileges.begin(), privileges.end(), [&user_permissions](const auto privilege) {
      return user_permissions.Has(glue::PrivilegeToPermission(privilege)) == auth::PermissionLevel::GRANT;
    });
  }

  bool IsUserAuthorized(const std::optional<std::string> &username,
                        const std::vector<query::AuthQuery::Privilege> &privileges) const final {
    std::optional<auth::User> maybe_user;
    {
      auto locked_auth = auth_->ReadLock();
      if (!locked_auth->HasUsers()) {
        return true;
      }
      if (username.has_value()) {
        maybe_user = locked_auth->GetUser(*username);
      }
    }

    return maybe_user.has_value() && IsUserAuthorized(*maybe_user, privileges);
  }

 private:
  utils::Synchronized<auth::Auth, utils::WritePrioritizedRWLock> *auth_;
};

class BoltSession final : public communication::bolt::Session<communication::InputStream, communication::OutputStream> {
 public:
  BoltSession(SessionData *data, const io::network::Endpoint &endpoint, communication::InputStream *input_stream,
              communication::OutputStream *output_stream)
      : communication::bolt::Session<communication::InputStream, communication::OutputStream>(input_stream,
                                                                                              output_stream),
        db_(data->db),
        interpreter_(data->interpreter_context),
        auth_(data->auth),
#if MG_ENTERPRISE
        audit_log_(data->audit_log),
#endif
        endpoint_(endpoint) {
  }

  using communication::bolt::Session<communication::InputStream, communication::OutputStream>::TEncoder;

  void BeginTransaction() override { interpreter_.BeginTransaction(); }

  void CommitTransaction() override { interpreter_.CommitTransaction(); }

  void RollbackTransaction() override { interpreter_.RollbackTransaction(); }

  std::pair<std::vector<std::string>, std::optional<int>> Interpret(
      const std::string &query, const std::map<std::string, communication::bolt::Value> &params) override {
    std::map<std::string, storage::PropertyValue> params_pv;
    for (const auto &kv : params) params_pv.emplace(kv.first, glue::ToPropertyValue(kv.second));
    const std::string *username{nullptr};
    if (user_) {
      username = &user_->username();
    }
#ifdef MG_ENTERPRISE
    if (utils::license::global_license_checker.IsValidLicenseFast()) {
      audit_log_->Record(endpoint_.address, user_ ? *username : "", query, storage::PropertyValue(params_pv));
    }
#endif
    try {
      auto result = interpreter_.Prepare(query, params_pv, username);
      if (user_ && !AuthChecker::IsUserAuthorized(*user_, result.privileges)) {
        interpreter_.Abort();
        throw communication::bolt::ClientError(
            "You are not authorized to execute this query! Please contact "
            "your database administrator.");
      }
      return {result.headers, result.qid};

    } catch (const query::QueryException &e) {
      // Wrap QueryException into ClientError, because we want to allow the
      // client to fix their query.
      throw communication::bolt::ClientError(e.what());
    }
  }

  std::map<std::string, communication::bolt::Value> Pull(TEncoder *encoder, std::optional<int> n,
                                                         std::optional<int> qid) override {
    TypedValueResultStream stream(encoder, db_);
    return PullResults(stream, n, qid);
  }

  std::map<std::string, communication::bolt::Value> Discard(std::optional<int> n, std::optional<int> qid) override {
    query::DiscardValueResultStream stream;
    return PullResults(stream, n, qid);
  }

  void Abort() override { interpreter_.Abort(); }

  bool Authenticate(const std::string &username, const std::string &password) override {
    auto locked_auth = auth_->Lock();
    if (!locked_auth->HasUsers()) {
      return true;
    }
    user_ = locked_auth->Authenticate(username, password);
    return user_.has_value();
  }

  std::optional<std::string> GetServerNameForInit() override {
    if (FLAGS_bolt_server_name_for_init.empty()) return std::nullopt;
    return FLAGS_bolt_server_name_for_init;
  }

 private:
  template <typename TStream>
  std::map<std::string, communication::bolt::Value> PullResults(TStream &stream, std::optional<int> n,
                                                                std::optional<int> qid) {
    try {
      const auto &summary = interpreter_.Pull(&stream, n, qid);
      std::map<std::string, communication::bolt::Value> decoded_summary;
      for (const auto &kv : summary) {
        auto maybe_value = glue::ToBoltValue(kv.second, *db_, storage::View::NEW);
        if (maybe_value.HasError()) {
          switch (maybe_value.GetError()) {
            case storage::Error::DELETED_OBJECT:
            case storage::Error::SERIALIZATION_ERROR:
            case storage::Error::VERTEX_HAS_EDGES:
            case storage::Error::PROPERTIES_DISABLED:
            case storage::Error::NONEXISTENT_OBJECT:
              throw communication::bolt::ClientError("Unexpected storage error when streaming summary.");
          }
        }
        decoded_summary.emplace(kv.first, std::move(*maybe_value));
      }
      return decoded_summary;
    } catch (const query::QueryException &e) {
      // Wrap QueryException into ClientError, because we want to allow the
      // client to fix their query.
      throw communication::bolt::ClientError(e.what());
    }
  }

  /// Wrapper around TEncoder which converts TypedValue to Value
  /// before forwarding the calls to original TEncoder.
  class TypedValueResultStream {
   public:
    TypedValueResultStream(TEncoder *encoder, const storage::Storage *db) : encoder_(encoder), db_(db) {}

    void Result(const std::vector<query::TypedValue> &values) {
      std::vector<communication::bolt::Value> decoded_values;
      decoded_values.reserve(values.size());
      for (const auto &v : values) {
        auto maybe_value = glue::ToBoltValue(v, *db_, storage::View::NEW);
        if (maybe_value.HasError()) {
          switch (maybe_value.GetError()) {
            case storage::Error::DELETED_OBJECT:
              throw communication::bolt::ClientError("Returning a deleted object as a result.");
            case storage::Error::NONEXISTENT_OBJECT:
              throw communication::bolt::ClientError("Returning a nonexistent object as a result.");
            case storage::Error::VERTEX_HAS_EDGES:
            case storage::Error::SERIALIZATION_ERROR:
            case storage::Error::PROPERTIES_DISABLED:
              throw communication::bolt::ClientError("Unexpected storage error when streaming results.");
          }
        }
        decoded_values.emplace_back(std::move(*maybe_value));
      }
      encoder_->MessageRecord(decoded_values);
    }

   private:
    TEncoder *encoder_;
    // NOTE: Needed only for ToBoltValue conversions
    const storage::Storage *db_;
  };

  // NOTE: Needed only for ToBoltValue conversions
  const storage::Storage *db_;
  query::Interpreter interpreter_;
  utils::Synchronized<auth::Auth, utils::WritePrioritizedRWLock> *auth_;
  std::optional<auth::User> user_;
#ifdef MG_ENTERPRISE
  audit::Log *audit_log_;
#endif
  io::network::Endpoint endpoint_;
};

using ServerT = communication::Server<BoltSession, SessionData>;
using communication::ServerContext;

// Needed to correctly handle memgraph destruction from a signal handler.
// Without having some sort of a flag, it is possible that a signal is handled
// when we are exiting main, inside destructors of database::GraphDb and
// similar. The signal handler may then initiate another shutdown on memgraph
// which is in half destructed state, causing invalid memory access and crash.
volatile sig_atomic_t is_shutting_down = 0;

void InitSignalHandlers(const std::function<void()> &shutdown_fun) {
  // Prevent handling shutdown inside a shutdown. For example, SIGINT handler
  // being interrupted by SIGTERM before is_shutting_down is set, thus causing
  // double shutdown.
  sigset_t block_shutdown_signals;
  sigemptyset(&block_shutdown_signals);
  sigaddset(&block_shutdown_signals, SIGTERM);
  sigaddset(&block_shutdown_signals, SIGINT);

  // Wrap the shutdown function in a safe way to prevent recursive shutdown.
  auto shutdown = [shutdown_fun]() {
    if (is_shutting_down) return;
    is_shutting_down = 1;
    shutdown_fun();
  };

  MG_ASSERT(utils::SignalHandler::RegisterHandler(utils::Signal::Terminate, shutdown, block_shutdown_signals),
            "Unable to register SIGTERM handler!");
  MG_ASSERT(utils::SignalHandler::RegisterHandler(utils::Signal::Interupt, shutdown, block_shutdown_signals),
            "Unable to register SIGINT handler!");
}

int main(int argc, char **argv) {
  google::SetUsageMessage("Memgraph database server");
  gflags::SetVersionString(version_string);

  // Load config before parsing arguments, so that flags from the command line
  // overwrite the config.
  LoadConfig("memgraph");
  gflags::ParseCommandLineFlags(&argc, &argv, true);

  InitializeLogger();

  // Unhandled exception handler init.
  std::set_terminate(&utils::TerminateHandler);

  // Initialize Python
  auto *program_name = Py_DecodeLocale(argv[0], nullptr);
  MG_ASSERT(program_name);
  // Set program name, so Python can find its way to runtime libraries relative
  // to executable.
  Py_SetProgramName(program_name);
  PyImport_AppendInittab("_mgp", &query::procedure::PyInitMgpModule);
  Py_InitializeEx(0 /* = initsigs */);
  PyEval_InitThreads();
  Py_BEGIN_ALLOW_THREADS;

  // Add our Python modules to sys.path
  try {
    auto exe_path = utils::GetExecutablePath();
    auto py_support_dir = exe_path.parent_path() / "python_support";
    if (std::filesystem::is_directory(py_support_dir)) {
      auto gil = py::EnsureGIL();
      auto maybe_exc = py::AppendToSysPath(py_support_dir.c_str());
      if (maybe_exc) {
        spdlog::error(utils::MessageWithLink("Unable to load support for embedded Python: {}.", *maybe_exc,
                                             "https://memgr.ph/python"));
      }
    } else {
      spdlog::error(utils::MessageWithLink("Unable to load support for embedded Python: missing directory {}.",
                                           py_support_dir, "https://memgr.ph/python"));
    }
  } catch (const std::filesystem::filesystem_error &e) {
    spdlog::error(
        utils::MessageWithLink("Unable to load support for embedded Python: {}.", e.what(), "https://memgr.ph/python"));
  }

  // Initialize the communication library.
  communication::SSLInit sslInit;

  // Initialize the requests library.
  requests::Init();

  // Start memory warning logger.
  utils::Scheduler mem_log_scheduler;
  if (FLAGS_memory_warning_threshold > 0) {
    auto free_ram = utils::sysinfo::AvailableMemory();
    if (free_ram) {
      mem_log_scheduler.Run("Memory warning", std::chrono::seconds(3), [] {
        auto free_ram = utils::sysinfo::AvailableMemory();
        if (free_ram && *free_ram / 1024 < FLAGS_memory_warning_threshold)
          spdlog::warn(utils::MessageWithLink("Running out of available RAM, only {} MB left.", *free_ram / 1024,
                                              "https://memgr.ph/ram"));
      });
    } else {
      // Kernel version for the `MemAvailable` value is from: man procfs
      spdlog::warn(
          "You have an older kernel version (<3.14) or the /proc "
          "filesystem isn't available so remaining memory warnings "
          "won't be available.");
    }
  }

  std::cout << "You are running Memgraph v" << gflags::VersionString() << std::endl;
  std::cout << "To get started with Memgraph, visit https://memgr.ph/start" << std::endl;

  auto data_directory = std::filesystem::path(FLAGS_data_directory);

  const auto memory_limit = GetMemoryLimit();
  // NOLINTNEXTLINE(bugprone-narrowing-conversions,cppcoreguidelines-narrowing-conversions)
  spdlog::info("Memory limit in config is set to {}", utils::GetReadableSize(memory_limit));
  utils::total_memory_tracker.SetMaximumHardLimit(memory_limit);
  utils::total_memory_tracker.SetHardLimit(memory_limit);

  utils::global_settings.Initialize(data_directory / "settings");
  utils::OnScopeExit settings_finalizer([&] { utils::global_settings.Finalize(); });

  // register all runtime settings
  utils::license::RegisterLicenseSettings(utils::license::global_license_checker, utils::global_settings);

  utils::license::global_license_checker.CheckEnvLicense();
  if (!FLAGS_organization_name.empty() && !FLAGS_license_key.empty()) {
    utils::license::global_license_checker.SetLicenseInfoOverride(FLAGS_license_key, FLAGS_organization_name);
  }

  utils::license::global_license_checker.StartBackgroundLicenseChecker(utils::global_settings);

  // All enterprise features should be constructed before the main database
  // storage. This will cause them to be destructed *after* the main database
  // storage. That way any errors that happen during enterprise features
  // destruction won't have an impact on the storage engine.
  // Example: When the main storage is destructed it makes a snapshot. When
  // audit logging is destructed it syncs all pending data to disk and that can
  // fail. That is why it must be destructed *after* the main database storage
  // to minimise the impact of their failure on the main storage.

  // Begin enterprise features initialization

  // Auth
  utils::Synchronized<auth::Auth, utils::WritePrioritizedRWLock> auth{data_directory / "auth"};

#ifdef MG_ENTERPRISE
  // Audit log
  audit::Log audit_log{data_directory / "audit", FLAGS_audit_buffer_size, FLAGS_audit_buffer_flush_interval_ms};
  // Start the log if enabled.
  if (FLAGS_audit_enabled) {
    audit_log.Start();
  }
  // Setup SIGUSR2 to be used for reopening audit log files, when e.g. logrotate
  // rotates our audit logs.
  MG_ASSERT(utils::SignalHandler::RegisterHandler(utils::Signal::User2, [&audit_log]() { audit_log.ReopenLog(); }),
            "Unable to register SIGUSR2 handler!");

  // End enterprise features initialization
#endif

  // Main storage and execution engines initialization
  storage::Config db_config{
      .gc = {.type = storage::Config::Gc::Type::PERIODIC, .interval = std::chrono::seconds(FLAGS_storage_gc_cycle_sec)},
      .items = {.properties_on_edges = FLAGS_storage_properties_on_edges},
      .durability = {.storage_directory = FLAGS_data_directory,
                     .recover_on_startup = FLAGS_storage_recover_on_startup,
                     .snapshot_retention_count = FLAGS_storage_snapshot_retention_count,
                     .wal_file_size_kibibytes = FLAGS_storage_wal_file_size_kib,
                     .wal_file_flush_every_n_tx = FLAGS_storage_wal_file_flush_every_n_tx,
                     .snapshot_on_exit = FLAGS_storage_snapshot_on_exit},
      .transaction = {.isolation_level = ParseIsolationLevel()}};
  if (FLAGS_storage_snapshot_interval_sec == 0) {
    if (FLAGS_storage_wal_enabled) {
      LOG_FATAL(
          "In order to use write-ahead-logging you must enable "
          "periodic snapshots by setting the snapshot interval to a "
          "value larger than 0!");
      db_config.durability.snapshot_wal_mode = storage::Config::Durability::SnapshotWalMode::DISABLED;
    }
  } else {
    if (FLAGS_storage_wal_enabled) {
      db_config.durability.snapshot_wal_mode = storage::Config::Durability::SnapshotWalMode::PERIODIC_SNAPSHOT_WITH_WAL;
    } else {
      db_config.durability.snapshot_wal_mode = storage::Config::Durability::SnapshotWalMode::PERIODIC_SNAPSHOT;
    }
    db_config.durability.snapshot_interval = std::chrono::seconds(FLAGS_storage_snapshot_interval_sec);
  }
  storage::Storage db(db_config);

  query::InterpreterContext interpreter_context{
      &db,
      {.query = {.allow_load_csv = FLAGS_allow_load_csv},
       .execution_timeout_sec = FLAGS_query_execution_timeout_sec,
       .default_kafka_bootstrap_servers = FLAGS_kafka_bootstrap_servers,
       .default_pulsar_service_url = FLAGS_pulsar_service_url,
       .stream_transaction_conflict_retries = FLAGS_stream_transaction_conflict_retries,
       .stream_transaction_retry_interval = std::chrono::milliseconds(FLAGS_stream_transaction_retry_interval)},
      FLAGS_data_directory};
#ifdef MG_ENTERPRISE
  SessionData session_data{&db, &interpreter_context, &auth, &audit_log};
#else
  SessionData session_data{&db, &interpreter_context, &auth};
#endif

  query::procedure::gModuleRegistry.SetModulesDirectory(query_modules_directories, FLAGS_data_directory);
  query::procedure::gModuleRegistry.UnloadAndLoadModulesFromDirectories();

  AuthQueryHandler auth_handler(&auth, FLAGS_auth_user_or_role_name_regex);
  AuthChecker auth_checker{&auth};
  interpreter_context.auth = &auth_handler;
  interpreter_context.auth_checker = &auth_checker;

  {
    // Triggers can execute query procedures, so we need to reload the modules first and then
    // the triggers
    auto storage_accessor = interpreter_context.db->Access();
    auto dba = query::DbAccessor{&storage_accessor};
    interpreter_context.trigger_store.RestoreTriggers(&interpreter_context.ast_cache, &dba,
                                                      &interpreter_context.antlr_lock, interpreter_context.config.query,
                                                      interpreter_context.auth_checker);
  }

  // As the Stream transformations are using modules, they have to be restored after the query modules are loaded.
  interpreter_context.streams.RestoreStreams();

  ServerContext context;
  std::string service_name = "Bolt";
  if (!FLAGS_bolt_key_file.empty() && !FLAGS_bolt_cert_file.empty()) {
    context = ServerContext(FLAGS_bolt_key_file, FLAGS_bolt_cert_file);
    service_name = "BoltS";
    spdlog::info("Using secure Bolt connection (with SSL)");
  } else {
    spdlog::warn(utils::MessageWithLink("Using non-secure Bolt connection (without SSL).", "https://memgr.ph/ssl"));
  }

  ServerT server({FLAGS_bolt_address, static_cast<uint16_t>(FLAGS_bolt_port)}, &session_data, &context,
                 FLAGS_bolt_session_inactivity_timeout, service_name, FLAGS_bolt_num_workers);

  // Setup telemetry
  std::optional<telemetry::Telemetry> telemetry;
  if (FLAGS_telemetry_enabled) {
    telemetry.emplace("https://telemetry.memgraph.com/88b5e7e8-746a-11e8-9f85-538a9e9690cc/",
                      data_directory / "telemetry", std::chrono::minutes(10));
    telemetry->AddCollector("storage", [&db]() -> nlohmann::json {
      auto info = db.GetInfo();
      return {{"vertices", info.vertex_count}, {"edges", info.edge_count}};
    });
    telemetry->AddCollector("event_counters", []() -> nlohmann::json {
      nlohmann::json ret;
      for (size_t i = 0; i < EventCounter::End(); ++i) {
        ret[EventCounter::GetName(i)] = EventCounter::global_counters[i].load(std::memory_order_relaxed);
      }
      return ret;
    });
    telemetry->AddCollector("query_module_counters",
                            []() -> nlohmann::json { return query::plan::CallProcedure::GetAndResetCounters(); });
  }

  communication::websocket::SafeAuth websocket_auth{&auth};
  communication::websocket::Server websocket_server{
      {FLAGS_monitoring_address, static_cast<uint16_t>(FLAGS_monitoring_port)}, &context, websocket_auth};
  AddLoggerSink(websocket_server.GetLoggingSink());

  // Handler for regular termination signals
  auto shutdown = [&websocket_server, &server, &interpreter_context] {
    // Server needs to be shutdown first and then the database. This prevents
    // a race condition when a transaction is accepted during server shutdown.
    server.Shutdown();
    // After the server is notified to stop accepting and processing
    // connections we tell the execution engine to stop processing all pending
    // queries.
    query::Shutdown(&interpreter_context);
    websocket_server.Shutdown();
  };

  InitSignalHandlers(shutdown);

  MG_ASSERT(server.Start(), "Couldn't start the Bolt server!");
<<<<<<< HEAD

  folly::init(&argc, &argv);
  folly::EventBase base;
  int port = 7779;  // The port on which server is listening

  // Create a async client socket and connect it. Change
  // the ip address to where the server is listening
  auto socket(folly::AsyncSocket::newSocket(&base, "127.0.0.1", port));

  // Create a HeaderClientChannel object which is used in creating
  // client object
  auto client_channel = apache::thrift::HeaderClientChannel::newChannel(std::move(socket));
  // Create a client object
  interface::storage::StorageAsyncClient client(std::move(client_channel));
=======
  websocket_server.Start();
>>>>>>> 477acad1

  server.AwaitShutdown();
  websocket_server.AwaitShutdown();

  query::procedure::gModuleRegistry.UnloadAllModules();

  Py_END_ALLOW_THREADS;
  // Shutdown Python
  Py_Finalize();
  PyMem_RawFree(program_name);

  utils::total_memory_tracker.LogPeakMemoryUsage();
  return 0;
}<|MERGE_RESOLUTION|>--- conflicted
+++ resolved
@@ -1246,7 +1246,7 @@
   InitSignalHandlers(shutdown);
 
   MG_ASSERT(server.Start(), "Couldn't start the Bolt server!");
-<<<<<<< HEAD
+  websocket_server.Start();
 
   folly::init(&argc, &argv);
   folly::EventBase base;
@@ -1261,12 +1261,6 @@
   auto client_channel = apache::thrift::HeaderClientChannel::newChannel(std::move(socket));
   // Create a client object
   interface::storage::StorageAsyncClient client(std::move(client_channel));
-=======
-  websocket_server.Start();
->>>>>>> 477acad1
-
-  server.AwaitShutdown();
-  websocket_server.AwaitShutdown();
 
   query::procedure::gModuleRegistry.UnloadAllModules();
 
