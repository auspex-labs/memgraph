--- conflicted
+++ resolved
@@ -22,11 +22,6 @@
                 for (auto &db : dbs.access()) {
                     logger.info("Cleaning database \"{}\"", db.first);
                     DbTransaction t(db.second);
-<<<<<<< HEAD
-                    t.clean_edge_section();
-                    t.clean_vertex_section();
-=======
-
                     try {
                         logger.info("Cleaning edges");
                         t.clean_edge_section();
@@ -38,8 +33,6 @@
                             db.first);
                         logger.error("{}", e.what());
                     }
-
->>>>>>> 1f448ef1
                     t.trans.commit();
                 }
                 last_clean = now;
