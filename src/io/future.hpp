// Copyright 2022 Memgraph Ltd.
//
// Use of this software is governed by the Business Source License
// included in the file licenses/BSL.txt; by using this file, you agree to be bound by the terms of the Business Source
// License, and you may not use this file except in compliance with the Business Source License.
//
// As of the Change Date specified in that file, in accordance with
// the Business Source License, use of this software will be governed
// by the Apache License, Version 2.0, included in the file
// licenses/APL.txt.

#pragma once

#include <condition_variable>
#include <memory>
#include <mutex>
#include <optional>
#include <thread>
#include <utility>

#include "io/errors.hpp"
#include "utils/logging.hpp"

namespace memgraph::io {

// Shared is in an anonymous namespace, and the only way to
// construct a Promise or Future is to pass a Shared in. This
// ensures that Promises and Futures can only be constructed
// in this translation unit.
namespace details {
template <typename T>
class Shared {
  mutable std::condition_variable cv_;
  mutable std::mutex mu_;
  std::optional<T> item_;
  bool consumed_ = false;
  bool waiting_ = false;
  std::function<bool()> simulator_notifier_ = nullptr;

 public:
  explicit Shared(std::function<bool()> simulator_notifier) : simulator_notifier_(simulator_notifier) {}
  Shared() = default;
  Shared(Shared &&) = delete;
  Shared &operator=(Shared &&) = delete;
  Shared(const Shared &) = delete;
  Shared &operator=(const Shared &) = delete;
  ~Shared() = default;

  /// Takes the item out of our optional item_ and returns it.
<<<<<<< HEAD
  /// Requires caller holds mutex, proving it by passing reference.
  T Take(std::unique_lock<std::mutex> &) {
=======
  T Take() {
>>>>>>> 0a43afde
    MG_ASSERT(item_, "Take called without item_ being present");
    MG_ASSERT(!consumed_, "Take called on already-consumed Future");

    T ret = std::move(item_).value();
    item_.reset();

    consumed_ = true;

    return ret;
  }

  T Wait() {
    std::unique_lock<std::mutex> lock(mu_);
    waiting_ = true;

    while (!item_) {
      bool simulator_progressed = false;
      if (simulator_notifier_) [[unlikely]] {
        // We can't hold our own lock while notifying
        // the simulator because notifying the simulator
        // involves acquiring the simulator's mutex
        // to guarantee that our notification linearizes
        // with the simulator's condition variable.
        // However, the simulator may acquire our
        // mutex to check if we are being awaited,
        // while determining system quiescence,
        // so we have to get out of its way to avoid
        // a cyclical deadlock.
        lock.unlock();
        simulator_progressed = (simulator_notifier_)();
        lock.lock();
        if (item_) {
          // item may have been filled while we
          // had dropped our mutex while notifying
          // the simulator of our waiting_ status.
          break;
        }
      }
      if (!simulator_progressed) [[likely]] {
        cv_.wait(lock);
      }
      MG_ASSERT(!consumed_, "Future consumed twice!");
    }

    waiting_ = false;

<<<<<<< HEAD
    return Take(lock);
=======
    return Take();
>>>>>>> 0a43afde
  }

  bool IsReady() {
    std::unique_lock<std::mutex> lock(mu_);
    return item_;
  }

  std::optional<T> TryGet() {
    std::unique_lock<std::mutex> lock(mu_);

    if (item_) {
<<<<<<< HEAD
      return Take(lock);
    } else {
      return std::nullopt;
=======
      return Take();
>>>>>>> 0a43afde
    }

    return std::nullopt;
  }

  void Fill(T item) {
    {
      std::unique_lock<std::mutex> lock(mu_);

      MG_ASSERT(!consumed_, "Promise filled after it was already consumed!");
      MG_ASSERT(!item_, "Promise filled twice!");

      item_ = item;
    }  // lock released before condition variable notification

    cv_.notify_all();
  }

  bool IsAwaited() {
    std::unique_lock<std::mutex> lock(mu_);
    return waiting_;
  }
};
}  // namespace details

template <typename T>
class Future {
  bool consumed_or_moved_ = false;
  std::shared_ptr<details::Shared<T>> shared_;

 public:
  explicit Future(std::shared_ptr<details::Shared<T>> shared) : shared_(shared) {}

  Future() = delete;
<<<<<<< HEAD
  Future(Future &&old) {
=======
  Future(Future &&old) noexcept {
>>>>>>> 0a43afde
    MG_ASSERT(!old.consumed_or_moved_, "Future moved from after already being moved from or consumed.");
    shared_ = std::move(old.shared_);
    consumed_or_moved_ = old.consumed_or_moved_;
    old.consumed_or_moved_ = true;
  }

<<<<<<< HEAD
  Future &operator=(Future &&old) {
=======
  Future &operator=(Future &&old) noexcept {
>>>>>>> 0a43afde
    MG_ASSERT(!old.consumed_or_moved_, "Future moved from after already being moved from or consumed.");
    shared_ = std::move(old.shared_);
    old.consumed_or_moved_ = true;
  }

  Future(const Future &) = delete;
  Future &operator=(const Future &) = delete;
  ~Future() = default;

  /// Returns true if the Future is ready to
  /// be consumed using TryGet or Wait (prefer Wait
  /// if you know it's ready, because it doesn't
  /// return an optional.
  bool IsReady() {
    MG_ASSERT(!consumed_or_moved_, "Called IsReady after Future already consumed!");
    return shared_->IsReady();
  }

  /// Non-blocking method that returns the inner
  /// item if it's already ready, or std::nullopt
  /// if it is not ready yet.
  std::optional<T> TryGet() {
    MG_ASSERT(!consumed_or_moved_, "Called TryGet after Future already consumed!");
    std::optional<T> ret = shared_->TryGet();
    if (ret) {
      consumed_or_moved_ = true;
    }
    return ret;
  }

  /// Block on the corresponding promise to be filled,
  /// returning the inner item when ready.
  T Wait() && {
    MG_ASSERT(!consumed_or_moved_, "Future should only be consumed with Wait once!");
    T ret = shared_->Wait();
    consumed_or_moved_ = true;
    return ret;
  }

  /// Marks this Future as canceled.
  void Cancel() {
    MG_ASSERT(!consumed_or_moved_, "Future::Cancel called on a future that was already moved or consumed!");
    consumed_or_moved_ = true;
  }
};

template <typename T>
class Promise {
  std::shared_ptr<details::Shared<T>> shared_;
  bool filled_or_moved_ = false;

 public:
  explicit Promise(std::shared_ptr<details::Shared<T>> shared) : shared_(shared) {}

  Promise() = delete;
<<<<<<< HEAD
  Promise(Promise &&old) {
=======
  Promise(Promise &&old) noexcept {
>>>>>>> 0a43afde
    MG_ASSERT(!old.filled_or_moved_, "Promise moved from after already being moved from or filled.");
    shared_ = std::move(old.shared_);
    old.filled_or_moved_ = true;
  }

<<<<<<< HEAD
  Promise &operator=(Promise &&old) {
=======
  Promise &operator=(Promise &&old) noexcept {
>>>>>>> 0a43afde
    MG_ASSERT(!old.filled_or_moved_, "Promise moved from after already being moved from or filled.");
    shared_ = std::move(old.shared_);
    old.filled_or_moved_ = true;
  }
  Promise(const Promise &) = delete;
  Promise &operator=(const Promise &) = delete;

  ~Promise() { MG_ASSERT(filled_or_moved_, "Promise destroyed before its associated Future was filled!"); }

  // Fill the expected item into the Future.
  void Fill(T item) {
    MG_ASSERT(!filled_or_moved_, "Promise::Fill called on a promise that is already filled or moved!");
    shared_->Fill(item);
    filled_or_moved_ = true;
  }

  bool IsAwaited() { return shared_->IsAwaited(); }

  /// Moves this Promise into a unique_ptr.
  std::unique_ptr<Promise<T>> ToUnique() && {
    std::unique_ptr<Promise<T>> up = std::make_unique<Promise<T>>(std::move(shared_));

    filled_or_moved_ = true;

    return up;
  }
};

template <typename T>
std::pair<Future<T>, Promise<T>> FuturePromisePair() {
  std::shared_ptr<details::Shared<T>> shared = std::make_shared<details::Shared<T>>();

  Future<T> future = Future<T>(shared);
  Promise<T> promise = Promise<T>(shared);

  return std::make_pair(std::move(future), std::move(promise));
}

template <typename T>
std::pair<Future<T>, Promise<T>> FuturePromisePairWithNotifier(std::function<bool()> simulator_notifier) {
  std::shared_ptr<details::Shared<T>> shared = std::make_shared<details::Shared<T>>(simulator_notifier);

  Future<T> future = Future<T>(shared);
  Promise<T> promise = Promise<T>(shared);

  return std::make_pair(std::move(future), std::move(promise));
}

};  // namespace memgraph::io<|MERGE_RESOLUTION|>--- conflicted
+++ resolved
@@ -47,12 +47,7 @@
   ~Shared() = default;
 
   /// Takes the item out of our optional item_ and returns it.
-<<<<<<< HEAD
-  /// Requires caller holds mutex, proving it by passing reference.
-  T Take(std::unique_lock<std::mutex> &) {
-=======
   T Take() {
->>>>>>> 0a43afde
     MG_ASSERT(item_, "Take called without item_ being present");
     MG_ASSERT(!consumed_, "Take called on already-consumed Future");
 
@@ -99,11 +94,7 @@
 
     waiting_ = false;
 
-<<<<<<< HEAD
-    return Take(lock);
-=======
     return Take();
->>>>>>> 0a43afde
   }
 
   bool IsReady() {
@@ -115,13 +106,7 @@
     std::unique_lock<std::mutex> lock(mu_);
 
     if (item_) {
-<<<<<<< HEAD
-      return Take(lock);
-    } else {
-      return std::nullopt;
-=======
       return Take();
->>>>>>> 0a43afde
     }
 
     return std::nullopt;
@@ -156,22 +141,14 @@
   explicit Future(std::shared_ptr<details::Shared<T>> shared) : shared_(shared) {}
 
   Future() = delete;
-<<<<<<< HEAD
-  Future(Future &&old) {
-=======
   Future(Future &&old) noexcept {
->>>>>>> 0a43afde
     MG_ASSERT(!old.consumed_or_moved_, "Future moved from after already being moved from or consumed.");
     shared_ = std::move(old.shared_);
     consumed_or_moved_ = old.consumed_or_moved_;
     old.consumed_or_moved_ = true;
   }
 
-<<<<<<< HEAD
-  Future &operator=(Future &&old) {
-=======
   Future &operator=(Future &&old) noexcept {
->>>>>>> 0a43afde
     MG_ASSERT(!old.consumed_or_moved_, "Future moved from after already being moved from or consumed.");
     shared_ = std::move(old.shared_);
     old.consumed_or_moved_ = true;
@@ -227,21 +204,13 @@
   explicit Promise(std::shared_ptr<details::Shared<T>> shared) : shared_(shared) {}
 
   Promise() = delete;
-<<<<<<< HEAD
-  Promise(Promise &&old) {
-=======
   Promise(Promise &&old) noexcept {
->>>>>>> 0a43afde
     MG_ASSERT(!old.filled_or_moved_, "Promise moved from after already being moved from or filled.");
     shared_ = std::move(old.shared_);
     old.filled_or_moved_ = true;
   }
 
-<<<<<<< HEAD
-  Promise &operator=(Promise &&old) {
-=======
   Promise &operator=(Promise &&old) noexcept {
->>>>>>> 0a43afde
     MG_ASSERT(!old.filled_or_moved_, "Promise moved from after already being moved from or filled.");
     shared_ = std::move(old.shared_);
     old.filled_or_moved_ = true;
