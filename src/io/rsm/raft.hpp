--- conflicted
+++ resolved
@@ -414,7 +414,6 @@
         const PendingClientRequest client_request = std::move(leader.pending_client_requests.at(apply_index));
         leader.pending_client_requests.erase(apply_index);
 
-<<<<<<< HEAD
         if (client_request.request_id == 0) {
           Log("not replying to Raft request with explicit request ID of 0");
         } else {
@@ -426,15 +425,6 @@
 
           io_.Send(client_request.address, client_request.request_id, std::move(resp));
         }
-=======
-        WriteResponse<WriteResponseValue> resp{
-            .success = true,
-            .write_return = std::move(write_return),
-            .raft_index = apply_index,
-        };
-
-        io_.Send(client_request.address, client_request.request_id, std::move(resp));
->>>>>>> 5b5ce1c4
       }
     }
 
@@ -650,7 +640,6 @@
       MG_ASSERT(std::max(req.term, state_.term) == req.term);
     }
 
-<<<<<<< HEAD
     VoteResponse res{
         .term = std::max(req.term, state_.term),
         .committed_log_size = state_.committed_log_size,
@@ -658,14 +647,6 @@
     };
 
     io_.Send(from_address, request_id, res);
-=======
-    io_.Send(from_address, request_id,
-             VoteResponse{
-                 .term = std::max(req.term, state_.term),
-                 .committed_log_size = state_.committed_log_size,
-                 .vote_granted = new_leader,
-             });
->>>>>>> 5b5ce1c4
 
     if (new_leader) {
       // become a follower
