// Copyright 2022 Memgraph Ltd.
//
// Use of this software is governed by the Business Source License
// included in the file licenses/BSL.txt; by using this file, you agree to be bound by the terms of the Business Source
// License, and you may not use this file except in compliance with the Business Source License.
//
// As of the Change Date specified in that file, in accordance with
// the Business Source License, use of this software will be governed
// by the Apache License, Version 2.0, included in the file
// licenses/APL.txt.

#include <chrono>
#include <deque>
#include <iostream>
#include <map>
#include <optional>
#include <set>
#include <thread>
#include <vector>

#include "io/address.hpp"
#include "io/rsm/raft.hpp"
#include "io/simulator/simulator.hpp"
#include "io/simulator/simulator_transport.hpp"
#include "utils/rsm_client.hpp"

using memgraph::io::Address;
using memgraph::io::Duration;
using memgraph::io::Io;
using memgraph::io::ResponseEnvelope;
using memgraph::io::ResponseFuture;
using memgraph::io::ResponseResult;
using memgraph::io::Time;
using memgraph::io::rsm::Raft;
using memgraph::io::rsm::ReadRequest;
using memgraph::io::rsm::ReadResponse;
using memgraph::io::rsm::WriteRequest;
using memgraph::io::rsm::WriteResponse;
using memgraph::io::simulator::Simulator;
using memgraph::io::simulator::SimulatorConfig;
using memgraph::io::simulator::SimulatorStats;
using memgraph::io::simulator::SimulatorTransport;

struct CasRequest {
  int key;
  std::optional<int> old_value;
  std::optional<int> new_value;
};

struct CasResponse {
  bool cas_success;
  std::optional<int> last_value;
};

struct GetRequest {
  int key;
};

struct GetResponse {
  std::optional<int> value;
};

class TestState {
  std::map<int, int> state_;

 public:
  GetResponse Read(GetRequest request) {
    GetResponse ret;
    if (state_.contains(request.key)) {
      ret.value = state_[request.key];
    }
    return ret;
  }

  CasResponse Apply(CasRequest request) {
    CasResponse ret;

    // Key exist
    if (state_.contains(request.key)) {
      auto &val = state_[request.key];

      /*
       *   Delete
       */
      if (!request.new_value) {
        ret.last_value = val;
        ret.cas_success = true;

        state_.erase(state_.find(request.key));
      }

      /*
       *   Update
       */
      // Does old_value match?
      if (request.old_value == val) {
        ret.last_value = val;
        ret.cas_success = true;

        val = request.new_value.value();
      } else {
        ret.last_value = val;
        ret.cas_success = false;
      }
    }
    /*
     *   Create
     */
    else {
      ret.last_value = std::nullopt;
      ret.cas_success = true;

      state_.emplace(request.key, std::move(request.new_value).value());
    }

    return ret;
  }
};

template <typename IoImpl>
void RunRaft(Raft<IoImpl, TestState, CasRequest, CasResponse, GetRequest, GetResponse> server) {
  server.Run();
}

void RunSimulation() {
  SimulatorConfig config{
      .drop_percent = 5,
      .perform_timeouts = true,
      .scramble_messages = true,
      .rng_seed = 0,
      .start_time = Time::min() + std::chrono::microseconds{256 * 1024},
      .abort_time = Time::min() + std::chrono::microseconds{8 * 1024 * 1024},
  };

  auto simulator = Simulator(config);

  auto cli_addr = Address::TestAddress(1);
  auto srv_addr_1 = Address::TestAddress(2);
  auto srv_addr_2 = Address::TestAddress(3);
  auto srv_addr_3 = Address::TestAddress(4);

  Io<SimulatorTransport> cli_io = simulator.Register(cli_addr);
  Io<SimulatorTransport> srv_io_1 = simulator.Register(srv_addr_1);
  Io<SimulatorTransport> srv_io_2 = simulator.Register(srv_addr_2);
  Io<SimulatorTransport> srv_io_3 = simulator.Register(srv_addr_3);

  std::vector<Address> srv_1_peers = {srv_addr_2, srv_addr_3};
  std::vector<Address> srv_2_peers = {srv_addr_1, srv_addr_3};
  std::vector<Address> srv_3_peers = {srv_addr_1, srv_addr_2};

  using RaftClass = Raft<SimulatorTransport, TestState, CasRequest, CasResponse, GetRequest, GetResponse>;
  RaftClass srv_1{std::move(srv_io_1), srv_1_peers, TestState{}};
  RaftClass srv_2{std::move(srv_io_2), srv_2_peers, TestState{}};
  RaftClass srv_3{std::move(srv_io_3), srv_3_peers, TestState{}};

  auto srv_thread_1 = std::jthread(RunRaft<SimulatorTransport>, std::move(srv_1));
  simulator.IncrementServerCountAndWaitForQuiescentState(srv_addr_1);

  auto srv_thread_2 = std::jthread(RunRaft<SimulatorTransport>, std::move(srv_2));
  simulator.IncrementServerCountAndWaitForQuiescentState(srv_addr_2);

  auto srv_thread_3 = std::jthread(RunRaft<SimulatorTransport>, std::move(srv_3));
  simulator.IncrementServerCountAndWaitForQuiescentState(srv_addr_3);

  spdlog::debug("beginning test after servers have become quiescent");

  std::mt19937 cli_rng_{0};
  std::vector<Address> server_addrs{srv_addr_1, srv_addr_2, srv_addr_3};
  Address leader = server_addrs[0];

  RsmClient<Io<SimulatorTransport>, CasRequest, CasResponse, GetRequest, GetResponse> client(cli_io, leader,
                                                                                             server_addrs);

  const int key = 0;
  std::optional<int> last_known_value;

  bool success = false;

  for (int i = 0; !success; i++) {
    /*
     * Write Request
     */
    CasRequest cas_req;
    cas_req.key = key;

    cas_req.old_value = last_known_value;

    cas_req.new_value = i;

<<<<<<< HEAD
    auto write_cas_response_opt = client.SendWriteRequest(cas_req);
    if (!write_cas_response_opt) {
=======
    WriteRequest<CasRequest> cli_req;
    cli_req.operation = cas_req;

    spdlog::debug("client sending CasRequest to Leader {} ", leader.last_known_port);
    ResponseFuture<WriteResponse<CasResponse>> cas_response_future =
        cli_io.Request<WriteRequest<CasRequest>, WriteResponse<CasResponse>>(leader, cli_req);

    // receive cas_response
    ResponseResult<WriteResponse<CasResponse>> cas_response_result = std::move(cas_response_future).Wait();

    if (cas_response_result.HasError()) {
      spdlog::debug("client timed out while trying to communicate with assumed Leader server {}",
                    leader.last_known_port);
      continue;
    }

    ResponseEnvelope<WriteResponse<CasResponse>> cas_response_envelope = cas_response_result.GetValue();
    WriteResponse<CasResponse> write_cas_response = cas_response_envelope.message;

    if (write_cas_response.retry_leader) {
      MG_ASSERT(!write_cas_response.success, "retry_leader should never be set for successful responses");
      leader = write_cas_response.retry_leader.value();
      spdlog::debug("client redirected to leader server {}", leader.last_known_port);
    } else if (!write_cas_response.success) {
      std::uniform_int_distribution<size_t> addr_distrib(0, 2);
      size_t addr_index = addr_distrib(cli_rng_);
      leader = server_addrs[addr_index];

      spdlog::debug("client NOT redirected to leader server, trying a random one at index {} with port {}", addr_index,
                    leader.last_known_port);
>>>>>>> 6169eb22
      continue;
    }
    auto write_cas_response = write_cas_response_opt.value();

    CasResponse cas_response = write_cas_response.write_return;

    bool cas_succeeded = cas_response.cas_success;

    spdlog::debug("Client received CasResponse! success: {} last_known_value {}", cas_succeeded,
                  (int)*last_known_value);

    if (cas_succeeded) {
      last_known_value = i;
    } else {
      last_known_value = cas_response.last_value;
      continue;
    }

    /*
     * Get Request
     */
    GetRequest get_req;
    get_req.key = key;

<<<<<<< HEAD
    auto read_get_response_opt = client.SendReadRequest(get_req);
    if (!read_get_response_opt) {
      continue;
    }
    auto read_get_response = read_get_response_opt.value();
=======
    ReadRequest<GetRequest> read_req;
    read_req.operation = get_req;

    spdlog::debug("client sending GetRequest to Leader {}", leader.last_known_port);

    ResponseFuture<ReadResponse<GetResponse>> get_response_future =
        cli_io.Request<ReadRequest<GetRequest>, ReadResponse<GetResponse>>(leader, read_req);

    // receive response
    ResponseResult<ReadResponse<GetResponse>> get_response_result = std::move(get_response_future).Wait();

    if (get_response_result.HasError()) {
      spdlog::debug("client timed out while trying to communicate with Leader server {}", leader.last_known_port);
      continue;
    }

    ResponseEnvelope<ReadResponse<GetResponse>> get_response_envelope = get_response_result.GetValue();
    ReadResponse<GetResponse> read_get_response = get_response_envelope.message;

    if (!read_get_response.success) {
      // sent to a non-leader
      continue;
    }

    if (read_get_response.retry_leader) {
      MG_ASSERT(!read_get_response.success, "retry_leader should never be set for successful responses");
      leader = read_get_response.retry_leader.value();
      spdlog::debug("client redirected to Leader server {}", leader.last_known_port);
    } else if (!read_get_response.success) {
      std::uniform_int_distribution<size_t> addr_distrib(0, 2);
      size_t addr_index = addr_distrib(cli_rng_);
      leader = server_addrs[addr_index];

      spdlog::debug("client NOT redirected to leader server, trying a random one at index {} with port {}", addr_index,
                    leader.last_known_port);
    }
>>>>>>> 6169eb22

    GetResponse get_response = read_get_response.read_return;

    MG_ASSERT(get_response.value == i);

    spdlog::debug("client successfully cas'd a value and read it back! value: {}", i);

    success = true;
  }

  MG_ASSERT(success);

  simulator.ShutDown();

  SimulatorStats stats = simulator.Stats();

  spdlog::debug("total messages:     ", stats.total_messages);
  spdlog::debug("dropped messages:   ", stats.dropped_messages);
  spdlog::debug("timed out requests: ", stats.timed_out_requests);
  spdlog::debug("total requests:     ", stats.total_requests);
  spdlog::debug("total responses:    ", stats.total_responses);
  spdlog::debug("simulator ticks:    ", stats.simulator_ticks);

  spdlog::debug("========================== SUCCESS :) ==========================");

  /*
  this is implicit in jthread's dtor
  srv_thread_1.join();
  srv_thread_2.join();
  srv_thread_3.join();
  */
}

int main() {
  int n_tests = 50;

  for (int i = 0; i < n_tests; i++) {
    spdlog::debug("========================== NEW SIMULATION {} ==========================", i);
    spdlog::debug("\tTime\tTerm\tPort\tRole\t\tMessage\n");
    RunSimulation();
  }

  spdlog::debug("passed {} tests!", n_tests);

  return 0;
}<|MERGE_RESOLUTION|>--- conflicted
+++ resolved
@@ -187,41 +187,8 @@
 
     cas_req.new_value = i;
 
-<<<<<<< HEAD
     auto write_cas_response_opt = client.SendWriteRequest(cas_req);
     if (!write_cas_response_opt) {
-=======
-    WriteRequest<CasRequest> cli_req;
-    cli_req.operation = cas_req;
-
-    spdlog::debug("client sending CasRequest to Leader {} ", leader.last_known_port);
-    ResponseFuture<WriteResponse<CasResponse>> cas_response_future =
-        cli_io.Request<WriteRequest<CasRequest>, WriteResponse<CasResponse>>(leader, cli_req);
-
-    // receive cas_response
-    ResponseResult<WriteResponse<CasResponse>> cas_response_result = std::move(cas_response_future).Wait();
-
-    if (cas_response_result.HasError()) {
-      spdlog::debug("client timed out while trying to communicate with assumed Leader server {}",
-                    leader.last_known_port);
-      continue;
-    }
-
-    ResponseEnvelope<WriteResponse<CasResponse>> cas_response_envelope = cas_response_result.GetValue();
-    WriteResponse<CasResponse> write_cas_response = cas_response_envelope.message;
-
-    if (write_cas_response.retry_leader) {
-      MG_ASSERT(!write_cas_response.success, "retry_leader should never be set for successful responses");
-      leader = write_cas_response.retry_leader.value();
-      spdlog::debug("client redirected to leader server {}", leader.last_known_port);
-    } else if (!write_cas_response.success) {
-      std::uniform_int_distribution<size_t> addr_distrib(0, 2);
-      size_t addr_index = addr_distrib(cli_rng_);
-      leader = server_addrs[addr_index];
-
-      spdlog::debug("client NOT redirected to leader server, trying a random one at index {} with port {}", addr_index,
-                    leader.last_known_port);
->>>>>>> 6169eb22
       continue;
     }
     auto write_cas_response = write_cas_response_opt.value();
@@ -246,50 +213,11 @@
     GetRequest get_req;
     get_req.key = key;
 
-<<<<<<< HEAD
     auto read_get_response_opt = client.SendReadRequest(get_req);
     if (!read_get_response_opt) {
       continue;
     }
     auto read_get_response = read_get_response_opt.value();
-=======
-    ReadRequest<GetRequest> read_req;
-    read_req.operation = get_req;
-
-    spdlog::debug("client sending GetRequest to Leader {}", leader.last_known_port);
-
-    ResponseFuture<ReadResponse<GetResponse>> get_response_future =
-        cli_io.Request<ReadRequest<GetRequest>, ReadResponse<GetResponse>>(leader, read_req);
-
-    // receive response
-    ResponseResult<ReadResponse<GetResponse>> get_response_result = std::move(get_response_future).Wait();
-
-    if (get_response_result.HasError()) {
-      spdlog::debug("client timed out while trying to communicate with Leader server {}", leader.last_known_port);
-      continue;
-    }
-
-    ResponseEnvelope<ReadResponse<GetResponse>> get_response_envelope = get_response_result.GetValue();
-    ReadResponse<GetResponse> read_get_response = get_response_envelope.message;
-
-    if (!read_get_response.success) {
-      // sent to a non-leader
-      continue;
-    }
-
-    if (read_get_response.retry_leader) {
-      MG_ASSERT(!read_get_response.success, "retry_leader should never be set for successful responses");
-      leader = read_get_response.retry_leader.value();
-      spdlog::debug("client redirected to Leader server {}", leader.last_known_port);
-    } else if (!read_get_response.success) {
-      std::uniform_int_distribution<size_t> addr_distrib(0, 2);
-      size_t addr_index = addr_distrib(cli_rng_);
-      leader = server_addrs[addr_index];
-
-      spdlog::debug("client NOT redirected to leader server, trying a random one at index {} with port {}", addr_index,
-                    leader.last_known_port);
-    }
->>>>>>> 6169eb22
 
     GetResponse get_response = read_get_response.read_return;
 
