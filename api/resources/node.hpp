--- conflicted
+++ resolved
@@ -33,26 +33,19 @@
             //      [Atom id=k]   k {1, 2, ...}
             //
             auto node = atom->first();
-<<<<<<< HEAD
-               
-            // the json body is parsed (req.json)
-            // TODO store the properties in the
-=======
 
+            // TODO: req.json can be empty
+            // probably there is some other place to handle
+            // emptiness of req.json
+
+            // first version
+            //
+            // for(key, value in body)
+            //     node->properties[key] = value;
             for(auto it = req.json.MemberBegin(); it != req.json.MemberEnd(); ++it)
             {
                 node->properties.emplace<String>(it->name.GetString(), it->value.GetString());
             }
-
-            // TODO read the JSON body and store the properties in the
->>>>>>> 80aa247d
-            // first version
-            //
-            // for(key, value in body)
-            //     node->properties[key] = value;
-
-            // TODO parse json body and put into the node
-            
 
             // commit the transaction
             db->tx_engine.commit(t);
